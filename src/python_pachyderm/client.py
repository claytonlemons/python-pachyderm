import os
<<<<<<< HEAD
import collections
import itertools
from contextlib import contextmanager
from urllib.parse import urlparse
=======
>>>>>>> b33551b6

from .mixin.pfs import PFSMixin
from .mixin.pps import PPSMixin
from .mixin.transaction import TransactionMixin
from .mixin.version import VersionMixin
from .mixin.admin import AdminMixin
from python_pachyderm.service import GRPC_MODULES, PROTO_MODULES


class Client(PFSMixin, PPSMixin, TransactionMixin, VersionMixin, AdminMixin, object):
    def __init__(self, host=None, port=None, auth_token=None, root_certs=None):
        """
        Creates a Pachyderm client.

        Params:

        * `host`: The pachd host. Default is 'localhost', which is used with
        `pachctl port-forward`.
        * `port`: The port to connect to. Default is 30650.
        * `auth_token`: The authentication token; used if authentication is
        enabled on the cluster. Defaults to `None`.
        * `root_certs`: The PEM-encoded root certificates as byte string.
        """

        host = host or "localhost"
        port = port or 30650
        self.address = "{}:{}".format(host, port)

        if auth_token is None:
            auth_token = os.environ.get("PACH_PYTHON_AUTH_TOKEN")

        self.metadata = []
        if auth_token is not None:
            self.metadata.append(("authn-token", auth_token))

        self.root_certs = root_certs
<<<<<<< HEAD

    @classmethod
    def new_in_cluster(cls, auth_token=None, root_certs=None):
        """
        Creates a Pachyderm client that operates within a Pachyderm cluster.

        Params:

        * `auth_token`: The authentication token; used if authentication is
        enabled on the cluster. Default to `None`.
        * `root_certs`: The PEM-encoded root certificates as byte string.
        """

        host = os.environ["PACHD_SERVICE_HOST"]
        port = int(os.environ["PACHD_SERVICE_PORT"])
        return cls(host=host, port=port, auth_token=auth_token, root_certs=root_certs)

    @classmethod
    def new_from_pachd_address(cls, pachd_address, auth_token=None, root_certs=None):
        """
        Creates a Pachyderm client from a given pachd address.

        Params:

        * `auth_token`: The authentication token; used if authentication is
        enabled on the cluster. Default to `None`.
        * `root_certs`: The PEM-encoded root certificates as byte string. This
        is required if the pachd address implies TLS is enabled.
        """

        if "://" not in pachd_address:
            pachd_address = "grpc://{}".format(pachd_address)

        u = urlparse(pachd_address)

        if u.scheme not in ("grpc", "http", "grpcs", "https"):
            raise ValueError("unrecognized pachd address scheme: {}".format(u.scheme))
        if (u.scheme == "grpcs" or u.scheme == "https") and root_certs is None:
            raise ValueError("the pachd address scheme implies TLS, but root_certs aren't set")
        if u.path != "" or u.params != "" or u.query != "" or u.fragment != "":
            raise ValueError("invalid pachd address")
        if u.username is not None or u.password is not None:
            raise ValueError("invalid pachd address")

        return cls(host=u.hostname, port=u.port, auth_token=auth_token, root_certs=root_certs)

    def _create_stub(self, grpc_module):
        if self.root_certs:
            ssl_channel_credentials = grpc_module.grpc.ssl_channel_credentials
            ssl = ssl_channel_credentials(root_certificates=self.root_certs)
            channel = grpc_module.grpc.secure_channel(self.address, ssl)
        else:
            channel = grpc_module.grpc.insecure_channel(self.address)
        return grpc_module.APIStub(channel)

    @property
    def _pfs_stub(self):
        if not hasattr(self, "__pfs_stub"):
            self.__pfs_stub = self._create_stub(pfs_grpc)
        return self.__pfs_stub

    @property
    def _pps_stub(self):
        if not hasattr(self, "__pps_stub"):
            self.__pps_stub = self._create_stub(pps_grpc)
        return self.__pps_stub

    @property
    def _version_stub(self):
        if not hasattr(self, "__version_stub"):
            self.__version_stub = self._create_stub(version_grpc)
        return self.__version_stub

    @property
    def _transaction_stub(self):
        if not hasattr(self, "__transaction_stub"):
            self.__transaction_stub = self._create_stub(transaction_grpc)
        return self.__transaction_stub

    @property
    def _admin_stub(self):
        if not hasattr(self, "__admin_stub"):
            self.__admin_stub = self._create_stub(admin_grpc)
        return self.__admin_stub

    def get_remote_version(self):
        req = version_grpc.google_dot_protobuf_dot_empty__pb2.Empty()
        return self._version_stub.GetVersion(req, metadata=self.metadata)

    def create_repo(self, repo_name, description=None, update=None):
        """
        Creates a new `Repo` object in PFS with the given name. Repos are the
        top level data object in PFS and should be used to store data of a
        similar type. For example rather than having a single `Repo` for an
        entire project you might have separate `Repo`s for logs, metrics,
        database dumps etc.

        Params:

        * `repo_name`: Name of the repo.
        * `description`: An optional string describing the repo.
        * `update`: Whether to update if the repo already exists.
        """
        req = pfs_proto.CreateRepoRequest(
            repo=pfs_proto.Repo(name=repo_name),
            description=description,
            update=update
        )
        self._pfs_stub.CreateRepo(req, metadata=self.metadata)

    def inspect_repo(self, repo_name):
        """
        Returns info about a specific repo. Returns a `RepoInfo` object.

        Params:
        * `repo_name`: Name of the repo.
        """
        req = pfs_proto.InspectRepoRequest(repo=pfs_proto.Repo(name=repo_name))
        return self._pfs_stub.InspectRepo(req, metadata=self.metadata)

    def list_repo(self):
        """
        Returns info about all repos, as a list of `RepoInfo` objects.
        """
        req = pfs_proto.ListRepoRequest()
        res = self._pfs_stub.ListRepo(req, metadata=self.metadata)
        return res.repo_info

    def delete_repo(self, repo_name, force=None):
        """
        Deletes a repo and reclaims the storage space it was using.

        Params:

        * `repo_name`: The name of the repo.
        * `force`: If set to true, the repo will be removed regardless of
        errors. This argument should be used with care.
        """
        req = pfs_proto.DeleteRepoRequest(repo=pfs_proto.Repo(name=repo_name), force=force, all=False)
        self._pfs_stub.DeleteRepo(req, metadata=self.metadata)

    def delete_all_repos(self, force=None):
        """
        Deletes all repos.

        Params:

        * `force`: If set to true, the repo will be removed regardless of
        errors. This argument should be used with care.
        """

        req = pfs_proto.DeleteRepoRequest(force=force, all=True)
        self._pfs_stub.DeleteRepo(req, metadata=self.metadata)

    def start_commit(self, repo_name, branch=None, parent=None, description=None, provenance=None):
        """
        Begins the process of committing data to a Repo. Once started you can
        write to the Commit with PutFile and when all the data has been
        written you must finish the Commit with FinishCommit. NOTE, data is
        not persisted until FinishCommit is called. A Commit object is
        returned.

        Params:

        * `repo_name`: A string specifying the name of the repo.
        * `branch`: A string specifying the branch name. This is a more
        convenient way to build linear chains of commits. When a commit is
        started with a non-empty branch the value of branch becomes an alias
        for the created Commit. This enables a more intuitive access pattern.
        When the commit is started on a branch the previous head of the branch
        is used as the parent of the commit.
        * `parent`: An optional `Commit` object specifying the parent commit.
        Upon creation the new commit will appear identical to the parent
        commit, data can safely be added to the new commit without affecting
        the contents of the parent commit.
        * `description`: An optional string describing the commit.
        * `provenance`: An optional iterable of `CommitProvenance` objects
        specifying the commit provenance.
        """
        req = pfs_proto.StartCommitRequest(
            parent=pfs_proto.Commit(repo=pfs_proto.Repo(name=repo_name), id=parent),
            branch=branch,
            description=description,
            provenance=provenance,
        )
        return self._pfs_stub.StartCommit(req, metadata=self.metadata)

    def finish_commit(self, commit, description=None,
                      tree_object_hashes=None, datum_object_hash=None,
                      size_bytes=None, empty=None):
        """
        Ends the process of committing data to a Repo and persists the
        Commit. Once a Commit is finished the data becomes immutable and
        future attempts to write to it with PutFile will error.

        Params:

        * `commit`: A tuple, string, or `Commit` object representing the
        commit.
        * `description`: An optional string describing this commit.
        * `tree_object_hashes`: A list of zero or more strings specifying
        object hashes.
        * `datum_object_hash`: An optional string specifying an object hash.
        * `size_bytes`: An optional int.
        * `empty`: An optional bool. If set, the commit will be closed (its
        `finished` field will be set to the current time) but its `tree` will
        be left nil.
        """
        req = pfs_proto.FinishCommitRequest(
            commit=commit_from(commit),
            description=description,
            trees=[pfs_proto.Object(hash=h) for h in tree_object_hashes] if tree_object_hashes is not None else None,
            datums=pfs_proto.Object(hash=datum_object_hash) if datum_object_hash is not None else None,
            size_bytes=size_bytes,
            empty=empty,
        )
        return self._pfs_stub.FinishCommit(req, metadata=self.metadata)

    @contextmanager
    def commit(self, repo_name, branch=None, parent=None, description=None):
        """
        A context manager for running operations within a commit.

        Params:

        * `repo_name`: A string specifying the name of the repo.
        * `branch`: A string specifying the branch name. This is a more
        convenient way to build linear chains of commits. When a commit is
        started with a non-empty branch the value of branch becomes an alias
        for the created Commit. This enables a more intuitive access pattern.
        When the commit is started on a branch the previous head of the branch
        is used as the parent of the commit.
        * `parent`: An optional `Commit` object specifying the parent commit.
        Upon creation the new commit will appear identical to the parent
        commit, data can safely be added to the new commit without affecting
        the contents of the parent commit.
        * `description`: An optional string describing the commit.
        """
        commit = self.start_commit(repo_name, branch, parent, description)
        try:
            yield commit
        finally:
            self.finish_commit(commit)

    def inspect_commit(self, commit, block_state=None):
        """
        Inspects a commit. Returns a `CommitInfo` object.

        Params:

        * `commit`: A tuple, string, or `Commit` object representing the
        commit.
        * `block_state`: Causes inspect commit to block until the commit is in
        the desired commit state.
        """
        req = pfs_proto.InspectCommitRequest(commit=commit_from(commit), block_state=block_state)
        return self._pfs_stub.InspectCommit(req, metadata=self.metadata)

    def list_commit(self, repo_name, to_commit=None, from_commit=None, number=None):
        """
        Lists commits. Yields `CommitInfo` objects.

        Params:

        * `repo_name`: If only `repo_name` is given, all commits in the repo
        are returned.
        * `to_commit`: Optional. Only the ancestors of `to`, including `to`
        itself, are considered.
        * `from_commit`: Optional. Only the descendants of `from`, including
        `from` itself, are considered.
        * `number`: Optional. Determines how many commits are returned.  If
        `number` is 0, all commits that match the aforementioned criteria are
        returned.
        """
        req = pfs_proto.ListCommitRequest(repo=pfs_proto.Repo(name=repo_name), number=number)
        if to_commit is not None:
            req.to.CopyFrom(commit_from(to_commit))
        if from_commit is not None:
            getattr(req, 'from').CopyFrom(commit_from(from_commit))
        return self._pfs_stub.ListCommitStream(req, metadata=self.metadata)

    def delete_commit(self, commit):
        """
        Deletes a commit.

        Params:

        * `commit`: A tuple, string, or `Commit` object representing the
        commit.
        """
        req = pfs_proto.DeleteCommitRequest(commit=commit_from(commit))
        self._pfs_stub.DeleteCommit(req, metadata=self.metadata)

    def flush_commit(self, commits, repos=None):
        """
        Blocks until all of the commits which have a set of commits as
        provenance have finished. For commits to be considered they must have
        all of the specified commits as provenance. This in effect waits for
        all of the jobs that are triggered by a set of commits to complete.
        It returns an error if any of the commits it's waiting on are
        cancelled due to one of the jobs encountering an error during runtime.
        Note that it's never necessary to call FlushCommit to run jobs,
        they'll run no matter what, FlushCommit just allows you to wait for
        them to complete and see their output once they do. This returns an
        iterator of CommitInfo objects.

        Yields `CommitInfo` objects.

        Params:

        * `commits`: A list of tuples, strings, or `Commit` objects
        representing the commits to flush.
        * `repos`: An optional list of strings specifying repo names. If
        specified, only commits within these repos will be flushed.
        """
        to_repos = [pfs_proto.Repo(name=r) for r in repos] if repos is not None else None
        req = pfs_proto.FlushCommitRequest(commits=[commit_from(c) for c in commits],
                                           to_repos=to_repos)
        return self._pfs_stub.FlushCommit(req, metadata=self.metadata)

    def subscribe_commit(self, repo_name, branch, from_commit_id=None, state=None):
        """
        Yields `CommitInfo` objects as commits occur.

        Params:

        * `repo_name`: A string specifying the name of the repo.
        * `branch`: A string specifying branch to subscribe to.
        * `from_commit_id`: An optional string specifying the commit ID. Only
        commits created since this commit are returned.
        * `state`: The commit state to filter on.
        """
        repo = pfs_proto.Repo(name=repo_name)
        req = pfs_proto.SubscribeCommitRequest(repo=repo, branch=branch, state=state)
        if from_commit_id is not None:
            getattr(req, 'from').CopyFrom(pfs_proto.Commit(repo=repo, id=from_commit_id))
        return self._pfs_stub.SubscribeCommit(req, metadata=self.metadata)

    def create_branch(self, repo_name, branch_name, commit=None, provenance=None):
        """
        Creates a new branch.

        Params:
        * `repo_name`: A string specifying the name of the repo.
        * `branch_name`: A string specifying the new branch name.
        * `commit`: An optional tuple, string, or `Commit` object representing
        the head commit of the branch.
        * `provenance`: An optional iterable of `Branch` objects representing
        the branch provenance.
        """
        req = pfs_proto.CreateBranchRequest(
            branch=pfs_proto.Branch(repo=pfs_proto.Repo(name=repo_name), name=branch_name),
            head=commit_from(commit) if commit is not None else None,
            provenance=provenance,
        )
        self._pfs_stub.CreateBranch(req, metadata=self.metadata)

    def inspect_branch(self, repo_name, branch_name):
        """
        Inspects a branch. Returns a `BranchInfo` object.
        """
        branch = pfs_proto.Branch(repo=pfs_proto.Repo(name=repo_name), name=branch_name)
        req = pfs_proto.InspectBranchRequest(branch=branch)
        return self._pfs_stub.InspectBranch(req, metadata=self.metadata)

    def list_branch(self, repo_name):
        """
        Lists the active branch objects on a repo. Returns a list of
        `BranchInfo` objects.

        Params:

        * `repo_name`: A string specifying the repo name.
        """
        req = pfs_proto.ListBranchRequest(repo=pfs_proto.Repo(name=repo_name))
        res = self._pfs_stub.ListBranch(req, metadata=self.metadata)
        return res.branch_info

    def delete_branch(self, repo_name, branch_name, force=None):
        """
        Deletes a branch, but leaves the commits themselves intact. In other
        words, those commits can still be accessed via commit IDs and other
        branches they happen to be on.

        Params:

        * `repo_name`: A string specifying the repo name.
        * `branch_name`: A string specifying the name of the branch to delete.
        * `force`: A bool specifying whether to force the branch deletion.
        """
        branch = pfs_proto.Branch(repo=pfs_proto.Repo(name=repo_name), name=branch_name)
        req = pfs_proto.DeleteBranchRequest(branch=branch, force=force)
        self._pfs_stub.DeleteBranch(req, metadata=self.metadata)

    def put_file_bytes(self, commit, path, value, delimiter=None,
                       target_file_datums=None, target_file_bytes=None, overwrite_index=None):
        """
        Uploads a binary bytes array as file(s) in a certain path.

        Params:

        * `commit`: A tuple, string, or `Commit` object representing the
        commit.
        * `path`: A string specifying the path in the repo the file(s) will be
        written to.
        * `value`: The file contents as bytes, represented as a file-like
        object, bytestring, or iterator of bytestrings.
        * `delimiter`: Optional. causes data to be broken up into separate
        files with `path` as a prefix.
        * `target_file_datums`: An optional int. Specifies the target number of
        datums in each written file. It may be lower if data does not split
        evenly, but will never be higher, unless the value is 0.
        * `target_file_bytes`: An optional int. Specifies the target number of
        bytes in each written file, files may have more or fewer bytes than
        the target.
        * `overwrite_index`: An optional `OverwriteIndex` object. This is the
        object index where the write starts from.  All existing objects
        starting from the index are deleted.
        """

        overwrite_index = pfs_proto.OverwriteIndex(index=overwrite_index) if overwrite_index is not None else None

        if hasattr(value, "read"):
            def wrap(value):
                for i in itertools.count():
                    chunk = value.read(BUFFER_SIZE)

                    if len(chunk) == 0:
                        return

                    if i == 0:
                        yield pfs_proto.PutFileRequest(
                            file=pfs_proto.File(commit=commit_from(commit), path=path),
                            value=chunk,
                            delimiter=delimiter,
                            target_file_datums=target_file_datums,
                            target_file_bytes=target_file_bytes,
                            overwrite_index=overwrite_index
                        )
                    else:
                        yield pfs_proto.PutFileRequest(value=chunk)
        elif isinstance(value, collections.Iterable) and not isinstance(value, (str, bytes)):
            def wrap(value):
                for i, chunk in enumerate(value):
                    if i == 0:
                        yield pfs_proto.PutFileRequest(
                            file=pfs_proto.File(commit=commit_from(commit), path=path),
                            value=chunk,
                            delimiter=delimiter,
                            target_file_datums=target_file_datums,
                            target_file_bytes=target_file_bytes,
                            overwrite_index=overwrite_index
                        )
                    else:
                        yield pfs_proto.PutFileRequest(value=chunk)
        else:
            def wrap(value):
                yield pfs_proto.PutFileRequest(
                    file=pfs_proto.File(commit=commit_from(commit), path=path),
                    value=value[:BUFFER_SIZE],
                    delimiter=delimiter,
                    target_file_datums=target_file_datums,
                    target_file_bytes=target_file_bytes,
                    overwrite_index=overwrite_index
                )

                for i in range(BUFFER_SIZE, len(value), BUFFER_SIZE):
                    yield pfs_proto.PutFileRequest(
                        value=value[i:i + BUFFER_SIZE],
                        overwrite_index=overwrite_index
                    )

        self._pfs_stub.PutFile(wrap(value), metadata=self.metadata)

    def put_file_url(self, commit, path, url, recursive=None, overwrite_index=None):
        """
        Puts a file using the content found at a URL. The URL is sent to the
        server which performs the request. Note that this is not a standard
        PFS function.

        Params:

        * `commit`: A tuple, string, or `Commit` object representing the
        commit.
        * `path`: A string specifying the path to the file.
        * `url`: A string specifying the url of the file to put.
        * `recursive`: allow for recursive scraping of some types URLs, for
        example on s3:// URLs.
        * `overwrite_index`: An optional `OverwriteIndex` object. This is the
        object index where the write starts from.  All existing objects
        starting from the index are deleted.
        """

        overwrite_index = pfs_proto.OverwriteIndex(index=overwrite_index) if overwrite_index is not None else None

        req = iter([
            pfs_proto.PutFileRequest(
                file=pfs_proto.File(commit=commit_from(commit), path=path),
                url=url,
                recursive=recursive,
                overwrite_index=overwrite_index
            )
        ])
        self._pfs_stub.PutFile(req, metadata=self.metadata)

    def copy_file(self, source_commit, source_path, dest_commit, dest_path, overwrite=None):
        """
        Efficiently copies files already in PFS. Note that the destination
        repo cannot be an output repo, or the copy operation will (as of
        1.9.0) silently fail.

        Params:

        * `source_commit`: A tuple, string, or `Commit` object representing the
        commit for the source file.
        * `source_path`: A string specifying the path of the source file.
        * `dest_commit`: A tuple, string, or `Commit` object representing the
        commit for the destination file.
        * `dest_path`: A string specifying the path of the destination file.
        * `overwrite`: Am optional bool specifying whether to overwrite the
        destination file if it already exists.
        """
        req = pfs_proto.CopyFileRequest(
            src=pfs_proto.File(commit=commit_from(source_commit), path=source_path),
            dst=pfs_proto.File(commit=commit_from(dest_commit), path=dest_path),
            overwrite=overwrite,
        )
        self._pfs_stub.CopyFile(req, metadata=self.metadata)

    def get_file(self, commit, path, offset_bytes=None, size_bytes=None):
        """
        Returns an iterator of the contents of a file at a specific commit.

        Params:

        * `commit`: A tuple, string, or `Commit` object representing the
        commit.
        * `path`: A string specifying the path of the file.
        * `offset_bytes`: An optional int. Specifies a number of bytes that
        should be skipped in the beginning of the file.
        * `size_bytes`: An optional int. limits the total amount of data
        returned, note you will get fewer bytes than size if you pass a value
        larger than the size of the file. If size is set to 0 then all of the
        data will be returned.
        """
        req = pfs_proto.GetFileRequest(
            file=pfs_proto.File(commit=commit_from(commit), path=path),
            offset_bytes=offset_bytes,
            size_bytes=size_bytes
        )
        res = self._pfs_stub.GetFile(req, metadata=self.metadata)
        for item in res:
            yield item.value

    def inspect_file(self, commit, path):
        """
        Inspects a file. Returns a `FileInfo` object.

        Params:

        * `commit`: A tuple, string, or `Commit` object representing the
        commit.
        * `path`: A string specifying the path to the file.
        """
        req = pfs_proto.InspectFileRequest(file=pfs_proto.File(commit=commit_from(commit), path=path))
        return self._pfs_stub.InspectFile(req, metadata=self.metadata)

    def list_file(self, commit, path, history=None, include_contents=None):
        """
        Lists the files in a directory.

        Params:

        * `commit`: A tuple, string, or `Commit` object representing the
        commit.
        * `path`: The path to the directory.
        * `history`: An optional int that indicates to return jobs from
        historical versions of pipelines. Semantics are:
         0: Return jobs from the current version of the pipeline or pipelines.
         1: Return the above and jobs from the next most recent version
         2: etc.
        -1: Return jobs from all historical versions.
        * `include_contents`: An optional bool. If `True`, file contents are
        included.
        """

        req = pfs_proto.ListFileRequest(
            file=pfs_proto.File(commit=commit_from(commit), path=path),
            history=history,
            full=include_contents,
        )

        return self._pfs_stub.ListFileStream(req, metadata=self.metadata)

    def walk_file(self, commit, path):
        """
        Walks over all descendant files in a directory. Returns a generator of
        `FileInfo` objects.

        Params:

        * `commit`: A tuple, string, or `Commit` object representing the
        commit.
        * `path`: The path to the directory.
        """
        commit = commit_from(commit)
        f = pfs_proto.File(commit=commit_from(commit), path=path)
        req = pfs_proto.WalkFileRequest(file=f)
        return self._pfs_stub.WalkFile(req, metadata=self.metadata)

    def glob_file(self, commit, pattern):
        """
        Lists files that match a glob pattern. Yields `FileInfo` objects.

        Params:

        * `commit`: A tuple, string, or `Commit` object representing the
        commit.
        * `pattern`: A string representing a glob pattern.
        """

        req = pfs_proto.GlobFileRequest(commit=commit_from(commit), pattern=pattern)
        return self._pfs_stub.GlobFileStream(req, metadata=self.metadata)

    def delete_file(self, commit, path):
        """
        Deletes a file from a Commit. DeleteFile leaves a tombstone in the
        Commit, assuming the file isn't written to later attempting to get the
        file from the finished commit will result in not found error. The file
        will of course remain intact in the Commit's parent.

        Params:

        * `commit`: A tuple, string, or `Commit` object representing the
        commit.
        * `path`: The path to the file.
        """
        req = pfs_proto.DeleteFileRequest(file=pfs_proto.File(commit=commit_from(commit), path=path))
        self._pfs_stub.DeleteFile(req, metadata=self.metadata)

    def inspect_job(self, job_id, block_state=None, output_commit=None):
        """
        Inspects a job with a given ID. Returns a `JobInfo`.

        Params:

        * `job_id`: The ID of the job to inspect.
        * `block_state`: If true, block until the job completes.
        * `output_commit`: An optional tuple, string, or `Commit` object
        representing an output commit to filter on.
        """

        output_commit = commit_from(output_commit) if output_commit is not None else None
        req = pps_proto.InspectJobRequest(job=pps_proto.Job(id=job_id),
                                          block_state=block_state,
                                          output_commit=output_commit)
        return self._pps_stub.InspectJob(req, metadata=self.metadata)

    def list_job(self, pipeline_name=None, input_commit=None, output_commit=None, history=None):
        """
        Lists jobs. Yields `JobInfo` objects.

        Params:

        * `pipeline_name`: An optional string representing a pipeline name to
        filter on.
        * `input_commit`: An optional list of tuples, strings, or `Commit`
        objects representing input commits to filter on.
        * `output_commit`: An optional tuple, string, or `Commit` object
        representing an output commit to filter on.
        * `history`: An optional int that indicates to return jobs from
          historical versions of pipelines. Semantics are:
            * 0: Return jobs from the current version of the pipeline or
              pipelines.
            * 1: Return the above and jobs from the next most recent version
            * 2: etc.
            * -1: Return jobs from all historical versions.
        """

        pipeline = pps_proto.Pipeline(name=pipeline_name) if pipeline_name is not None else None

        if isinstance(input_commit, list):
            input_commit = [commit_from(ic) for ic in input_commit]
        elif input_commit is not None:
            input_commit = [commit_from(input_commit)]

        output_commit = commit_from(output_commit) if output_commit is not None else None

        req = pps_proto.ListJobRequest(pipeline=pipeline, input_commit=input_commit,
                                       output_commit=output_commit, history=history)

        return self._pps_stub.ListJobStream(req, metadata=self.metadata)

    def flush_job(self, commits, pipeline_names=None):
        """
        Blocks until all of the jobs which have a set of commits as
        provenance have finished. Yields `JobInfo` objects.

        Params:

        * `commits`: A list of tuples, strings, or `Commit` objects
        representing the commits to flush.
        * `pipeline_names`: An optional list of strings specifying pipeline
        names. If specified, only jobs within these pipelines will be flushed.
        """

        commits = [commit_from(c) for c in commits]
        pipelines = [pps_proto.Pipeline(name=name) for name in pipeline_names] if pipeline_names is not None else None
        req = pps_proto.FlushJobRequest(commits=commits, to_pipelines=pipelines)
        return self._pps_stub.FlushJob(req)

    def delete_job(self, job_id):
        """
        Deletes a job by its ID.

        Params:

        * `job_id`: The ID of the job to delete.
        """

        req = pps_proto.DeleteJobRequest(job=pps_proto.Job(id=job_id))
        self._pps_stub.DeleteJob(req, metadata=self.metadata)

    def stop_job(self, job_id):
        """
        Stops a job by its ID.

        Params:

        * `job_id`: The ID of the job to stop.
        """

        req = pps_proto.StopJobRequest(job=pps_proto.Job(id=job_id))
        self._pps_stub.StopJob(req, metadata=self.metadata)

    def inspect_datum(self, job_id, datum_id):
        """
        Inspects a datum. Returns a `DatumInfo` object.

        Params:

        * `job_id`: The ID of the job.
        * `datum_id`: The ID of the datum.
        """

        req = pps_proto.InspectDatumRequest(datum=pps_proto.Datum(id=datum_id, job=pps_proto.Job(id=job_id)))
        return self._pps_stub.InspectDatum(req, metadata=self.metadata)

    def list_datum(self, job_id, page_size=None, page=None):
        """
        Lists datums. Yields `ListDatumStreamResponse` objects.

        Params:

        * `job_id`: The ID of the job.
        * `page_size`: An optional int specifying the size of the page.
        * `page`: An optional int specifying the page number.
        """

        req = pps_proto.ListDatumRequest(job=pps_proto.Job(id=job_id), page_size=page_size, page=page)
        return self._pps_stub.ListDatumStream(req, metadata=self.metadata)

    def restart_datum(self, job_id, data_filters=None):
        """
        Restarts a datum.

        Params:

        * `job_id`: The ID of the job.
        * `data_filters`: An optional iterable of strings.
        """

        req = pps_proto.RestartDatumRequest(job=pps_proto.Job(id=job_id), data_filters=data_filters)
        self._pps_stub.RestartDatum(req, metadata=self.metadata)

    def create_pipeline(self, pipeline_name, transform=None, parallelism_spec=None,
                        hashtree_spec=None, egress=None, update=None, output_branch=None,
                        scale_down_threshold=None, resource_requests=None,
                        resource_limits=None, input=None, description=None, cache_size=None,
                        enable_stats=None, reprocess=None, max_queue_size=None,
                        service=None, chunk_spec=None, datum_timeout=None,
                        job_timeout=None, salt=None, standby=None, datum_tries=None,
                        scheduling_spec=None, pod_patch=None, spout=None):
        """
        Creates a pipeline. For more info, please refer to the pipeline spec
        document:
        http://docs.pachyderm.io/en/latest/reference/pipeline_spec.html

        Params:

        * `pipeline_name`: A string representing the pipeline name.
        * `transform`: An optional `Transform` object.
        * `parallelism_spec`: An optional `ParallelismSpec` object.
        * `hashtree_spec`: An optional `HashtreeSpec` object.
        * `egress`: An optional `Egress` object.
        * `update`: An optional bool specifying whether this should behave as
        an upsert.
        * `output_branch`: An optional string representing the branch to output
        results on.
        * `scale_down_threshold`: An optional pps_proto.uf `Duration` object.
        * `resource_requests`: An optional `ResourceSpec` object.
        * `resource_limits`: An optional `ResourceSpec` object.
        * `input`: An optional `Input` object.
        * `description`: An optional string describing the pipeline.
        * `cache_size`: An optional string.
        * `enable_stats`: An optional bool.
        * `reprocess`: An optional bool. If true, pachyderm forces the pipeline
        to reprocess all datums. It only has meaning if `update` is `True`.
        * `max_queue_size`: An optional int.
        * `service`: An optional `Service` object.
        * `chunk_spec`: An optional `ChunkSpec` object.
        * `datum_timeout`: An optional pps_proto.uf `Duration` object.
        * `job_timeout`: An optional pps_proto.uf `Duration` object.
        * `salt`: An optional stirng.
        * `standby`: An optional bool.
        * `datum_tries`: An optional int.
        * `scheduling_spec`: An optional `SchedulingSpec` object.
        * `pod_patch`: An optional string.
        * `spout`: An optional `Spout` object.
        """

        req = pps_proto.CreatePipelineRequest(
            pipeline=pps_proto.Pipeline(name=pipeline_name),
            transform=transform, parallelism_spec=parallelism_spec,
            hashtree_spec=hashtree_spec, egress=egress, update=update,
            output_branch=output_branch, scale_down_threshold=scale_down_threshold,
            resource_requests=resource_requests, resource_limits=resource_limits,
            input=input, description=description, cache_size=cache_size,
            enable_stats=enable_stats, reprocess=reprocess,
            max_queue_size=max_queue_size, service=service,
            chunk_spec=chunk_spec, datum_timeout=datum_timeout,
            job_timeout=job_timeout, salt=salt, standby=standby,
            datum_tries=datum_tries, scheduling_spec=scheduling_spec,
            pod_patch=pod_patch, spout=spout,
        )
        self._pps_stub.CreatePipeline(req, metadata=self.metadata)

    def inspect_pipeline(self, pipeline_name, history=None):
        """
        Inspects a pipeline. Returns a `PipelineInfo` object.

        Params:

        * `pipeline_name`: A string representing the pipeline name.
        * `history`: An optional int that indicates to return jobs from
        historical versions of pipelines. Semantics are:
            * 0: Return jobs from the current version of the pipeline or
              pipelines.
            * 1: Return the above and jobs from the next most recent version
            * 2: etc.
            * -1: Return jobs from all historical versions.
        """

        pipeline = pps_proto.Pipeline(name=pipeline_name)

        if history is None:
            req = pps_proto.InspectPipelineRequest(pipeline=pipeline)
            return self._pps_stub.InspectPipeline(req, metadata=self.metadata)
        else:
            # `InspectPipeline` doesn't support history, but `ListPipeline`
            # with a pipeline filter does, so we use that here
            req = pps_proto.ListPipelineRequest(pipeline=pipeline, history=history)
            pipelines = self._pps_stub.ListPipeline(req, metadata=self.metadata).pipeline_info
            assert len(pipelines) <= 1
            return pipelines[0] if len(pipelines) else None

    def list_pipeline(self, history=None):
        """
        Lists pipelines. Returns a `PipelineInfos` object.

        Params:

        * `pipeline_name`: A string representing the pipeline name.
        * `history`: An optional int that indicates to return jobs from
        historical versions of pipelines. Semantics are:
            * 0: Return jobs from the current version of the pipeline or
              pipelines.
            * 1: Return the above and jobs from the next most recent version
            * 2: etc.
            * -1: Return jobs from all historical versions.
        """
        req = pps_proto.ListPipelineRequest(history=history)
        return self._pps_stub.ListPipeline(req, metadata=self.metadata)

    def delete_pipeline(self, pipeline_name, force=None):
        """
        Deletes a pipeline.

        Params:

        * `pipeline_name`: A string representing the pipeline name.
        * `force`: Whether to force delete.
        """

        req = pps_proto.DeletePipelineRequest(pipeline=pps_proto.Pipeline(name=pipeline_name), force=force)
        self._pps_stub.DeletePipeline(req, metadata=self.metadata)

    def delete_all_pipelines(self, force=None):
        """
        Deletes all pipelines.

        Params:

        * `force`: Whether to force delete.
        """

        req = pps_proto.DeletePipelineRequest(all=True, force=force)
        self._pps_stub.DeletePipeline(req, metadata=self.metadata)

    def start_pipeline(self, pipeline_name):
        """
        Starts a pipeline.

        Params:

        * `pipeline_name`: A string representing the pipeline name.
        """

        req = pps_proto.StartPipelineRequest(pipeline=pps_proto.Pipeline(name=pipeline_name))
        self._pps_stub.StartPipeline(req, metadata=self.metadata)

    def stop_pipeline(self, pipeline_name):
        """
        Stops a pipeline.

        Params:

        * `pipeline_name`: A string representing the pipeline name.
        """
        req = pps_proto.StopPipelineRequest(pipeline=pps_proto.Pipeline(name=pipeline_name))
        self._pps_stub.StopPipeline(req, metadata=self.metadata)

    def run_pipeline(self, pipeline_name, provenance=None):
        """
        Runs a pipeline.

        Params:

        * `pipeline_name`: A string representing the pipeline name.
        * `provenance`: An optional iterable of `CommitProvenance` objects
        representing the pipeline execution provenance.
        """
        req = pps_proto.RunPipelineRequest(
            pipeline=pps_proto.Pipeline(name=pipeline_name),
            provenance=provenance,
        )
        self._pps_stub.RunPipeline(req, metadata=self.metadata)

    def delete_all(self):
        """
        Deletes everything in pachyderm.
        """
        req = pps_proto.google_dot_pps_proto.uf_dot_empty__pb2.Empty()
        self._pps_stub.DeleteAll(req, metadata=self.metadata)

    def get_pipeline_logs(self, pipeline_name, data_filters=None, master=None,
                          datum=None, follow=None, tail=None):
        """
        Gets logs for a pipeline. Yields `LogMessage` objects.

        Params:

        * `pipeline_name`: A string representing a pipeline to get
        logs of.
        * `data_filters`: An optional iterable of strings specifying the names
        of input files from which we want processing logs. This may contain
        multiple files, to query pipelines that contain multiple inputs. Each
        filter may be an absolute path of a file within a pps repo, or it may
        be a hash for that file (to search for files at specific versions.)
        * `master`: An optional bool.
        * `datum`: An optional `Datum` object.
        * `follow`: An optional bool specifying whether logs should continue to
        stream forever.
        * `tail`: An optional int. If nonzero, the number of lines from the end
        of the logs to return.  Note: tail applies per container, so you will
        get tail * <number of pods> total lines back.
        """

        req = pps_proto.GetLogsRequest(
            pipeline=pps_proto.Pipeline(name=pipeline_name),
            data_filters=data_filters, master=master, datum=datum,
            follow=follow, tail=tail,
        )
        return self._pps_stub.GetLogs(req, metadata=self.metadata)

    def get_job_logs(self, job_id, data_filters=None, datum=None, follow=None,
                     tail=None):
        """
        Gets logs for a job. Yields `LogMessage` objects.

        Params:

        * `job_id`: A string representing a job to get logs of.
        * `data_filters`: An optional iterable of strings specifying the names
        of input files from which we want processing logs. This may contain
        multiple files, to query pipelines that contain multiple inputs. Each
        filter may be an absolute path of a file within a pps repo, or it may
        be a hash for that file (to search for files at specific versions.)
        * `datum`: An optional `Datum` object.
        * `follow`: An optional bool specifying whether logs should continue to
        stream forever.
        * `tail`: An optional int. If nonzero, the number of lines from the end
        of the logs to return.  Note: tail applies per container, so you will
        get tail * <number of pods> total lines back.
        """

        req = pps_proto.GetLogsRequest(
            job=pps_proto.Job(id=job_id), data_filters=data_filters, datum=datum,
            follow=follow, tail=tail,
        )
        return self._pps_stub.GetLogs(req, metadata=self.metadata)

    def garbage_collect(self):
        """
        Runs garbage collection.
        """
        return self._pps_stub.GarbageCollect(pps_proto.GarbageCollectRequest(), metadata=self.metadata)

    def start_transaction(self):
        """
        Starts a transaction.
        """
        req = transaction_proto.StartTransactionRequest()
        return self._transaction_stub.StartTransaction(req, metadata=self.metadata)

    def inspect_transaction(self, transaction):
        """
        Inspects a given transaction.

        Params:

        * `transaction`: A string or `Transaction` object.
        """
        req = transaction_proto.InspectTransactionRequest(transaction=transaction_from(transaction))
        return self._transaction_stub.InspectTransaction(req, metadata=self.metadata)

    def delete_transaction(self, transaction):
        """
        Deletes a given transaction.

        Params:

        * `transaction`: A string or `Transaction` object.
        """
        req = transaction_proto.DeleteTransactionRequest(transaction=transaction_from(transaction))
        return self._transaction_stub.DeleteTransaction(req, metadata=self.metadata)

    def list_transaction(self):
        """
        Lists transactions.
        """
        req = transaction_proto.ListTransactionRequest()
        return self._transaction_stub.ListTransaction(req, metadata=self.metadata).transaction_info

    def finish_transaction(self, transaction):
        """
        Finishes a given transaction.

        Params:

        * `transaction`: A string or `Transaction` object.
        """
        req = transaction_proto.FinishTransactionRequest(transaction=transaction_from(transaction))
        return self._transaction_stub.FinishTransaction(req, metadata=self.metadata)

    @contextmanager
    def transaction(self, transaction=None):
        """
        A context manager for running operations within a transaction. When
        the context manager completes, the transaction will be deleted if an
        error occurred, or otherwise finished.

        Params:

        * `transaction`: An optional string or `Transaction` object. If
        unspecified, a new transaction will be started.
        """

        # note that this is different from `pachctl`, which will delete any
        # active transaction
        for (k, v) in self.metadata:
            if k == "pach-transaction":
                raise Exception("this client already has an active transaction with ID={}".format(v))

        if transaction is None:
            transaction = self.start_transaction()
        else:
            transaction = transaction_from(transaction)

        self.metadata.append(("pach-transaction", transaction.id))

        try:
            yield transaction
        except Exception:
            self.delete_transaction(transaction)
            raise
        else:
            self.finish_transaction(transaction)
        finally:
            self.metadata = [(k, v) for (k, v) in self.metadata if k != "pach-transaction"]

    def extract(self, url=None, no_objects=None, no_repos=None, no_pipelines=None):
        """
        Extracts cluster data for backup. Yields `Op` objects.

        Params:

        * `url`: An optional string specifying an object storage URL. If set,
          data will be extracted to this URL rather than returned.
        * `no_objects`: An optional bool. If true, will cause extract to omit
          objects (and tags.)
        * `no_repos`: An optional bool. If true, will cause extract to omit
          repos, commits and branches.
        * `no_pipelines`: An optional bool. If true, will cause extract to
          omit pipelines.
        """
        url = url or ""
        req = admin_proto.ExtractRequest(URL=url, no_objects=no_objects, no_repos=no_repos, no_pipelines=no_pipelines)
        return self._admin_stub.Extract(req, metadata=self.metadata)

    def extract_pipeline(self, pipeline_name):
        """
        Extracts a pipeline for backup. Returns an `Op` object.

        Params:

        * `pipeline_name`: A string representing a pipeline name to extract.
        """
        pipeline = pps_proto.Pipeline(name=pipeline_name) if pipeline_name is not None else None
        req = admin_proto.ExtractPipelineRequest(pipeline=pipeline)
        return self._admin_stub.ExtractPipeline(req, metadata=self.metadata)

    def restore(self, requests):
        """
        Restores a cluster.

        Params:

        * `requests`: A generator of `RestoreRequest` objects.
        """
        self._admin_stub.Restore(requests, metadata=self.metadata)

    def inspect_cluster(self):
        """
        Inspects a cluster. Returns a `ClusterInfo` object.
        """
        req = version_grpc.google_dot_protobuf_dot_empty__pb2.Empty()
        return self._admin_stub.InspectCluster(req, metadata=self.metadata)
=======
        self._stubs = {}

    def _req(self, grpc_service, grpc_method_name, req=None, **kwargs):
        stub = self._stubs.get(grpc_service)
        if stub is None:
            grpc_module = GRPC_MODULES[grpc_service]
            if self.root_certs:
                ssl_channel_credentials = grpc_module.grpc.ssl_channel_credentials
                ssl = ssl_channel_credentials(root_certificates=self.root_certs)
                channel = grpc_module.grpc.secure_channel(self.address, ssl)
            else:
                channel = grpc_module.grpc.insecure_channel(self.address)
            stub = grpc_module.APIStub(channel)
            self._stubs[grpc_service] = stub

        assert req is None or len(kwargs) == 0

        if req is None:
            proto_module = PROTO_MODULES[grpc_service]
            if grpc_method_name.endswith("Stream"):
                req_cls_name_prefix = grpc_method_name[:-6]
            else:
                req_cls_name_prefix = grpc_method_name
            req_cls = getattr(proto_module, "{}Request".format(req_cls_name_prefix))
            req = req_cls(**kwargs)

        grpc_method = getattr(stub, grpc_method_name)
        return grpc_method(req, metadata=self.metadata)
>>>>>>> b33551b6
<|MERGE_RESOLUTION|>--- conflicted
+++ resolved
@@ -1,11 +1,8 @@
 import os
-<<<<<<< HEAD
 import collections
 import itertools
 from contextlib import contextmanager
 from urllib.parse import urlparse
-=======
->>>>>>> b33551b6
 
 from .mixin.pfs import PFSMixin
 from .mixin.pps import PPSMixin
@@ -42,7 +39,7 @@
             self.metadata.append(("authn-token", auth_token))
 
         self.root_certs = root_certs
-<<<<<<< HEAD
+        self._stubs = {}
 
     @classmethod
     def new_in_cluster(cls, auth_token=None, root_certs=None):
@@ -89,1111 +86,6 @@
 
         return cls(host=u.hostname, port=u.port, auth_token=auth_token, root_certs=root_certs)
 
-    def _create_stub(self, grpc_module):
-        if self.root_certs:
-            ssl_channel_credentials = grpc_module.grpc.ssl_channel_credentials
-            ssl = ssl_channel_credentials(root_certificates=self.root_certs)
-            channel = grpc_module.grpc.secure_channel(self.address, ssl)
-        else:
-            channel = grpc_module.grpc.insecure_channel(self.address)
-        return grpc_module.APIStub(channel)
-
-    @property
-    def _pfs_stub(self):
-        if not hasattr(self, "__pfs_stub"):
-            self.__pfs_stub = self._create_stub(pfs_grpc)
-        return self.__pfs_stub
-
-    @property
-    def _pps_stub(self):
-        if not hasattr(self, "__pps_stub"):
-            self.__pps_stub = self._create_stub(pps_grpc)
-        return self.__pps_stub
-
-    @property
-    def _version_stub(self):
-        if not hasattr(self, "__version_stub"):
-            self.__version_stub = self._create_stub(version_grpc)
-        return self.__version_stub
-
-    @property
-    def _transaction_stub(self):
-        if not hasattr(self, "__transaction_stub"):
-            self.__transaction_stub = self._create_stub(transaction_grpc)
-        return self.__transaction_stub
-
-    @property
-    def _admin_stub(self):
-        if not hasattr(self, "__admin_stub"):
-            self.__admin_stub = self._create_stub(admin_grpc)
-        return self.__admin_stub
-
-    def get_remote_version(self):
-        req = version_grpc.google_dot_protobuf_dot_empty__pb2.Empty()
-        return self._version_stub.GetVersion(req, metadata=self.metadata)
-
-    def create_repo(self, repo_name, description=None, update=None):
-        """
-        Creates a new `Repo` object in PFS with the given name. Repos are the
-        top level data object in PFS and should be used to store data of a
-        similar type. For example rather than having a single `Repo` for an
-        entire project you might have separate `Repo`s for logs, metrics,
-        database dumps etc.
-
-        Params:
-
-        * `repo_name`: Name of the repo.
-        * `description`: An optional string describing the repo.
-        * `update`: Whether to update if the repo already exists.
-        """
-        req = pfs_proto.CreateRepoRequest(
-            repo=pfs_proto.Repo(name=repo_name),
-            description=description,
-            update=update
-        )
-        self._pfs_stub.CreateRepo(req, metadata=self.metadata)
-
-    def inspect_repo(self, repo_name):
-        """
-        Returns info about a specific repo. Returns a `RepoInfo` object.
-
-        Params:
-        * `repo_name`: Name of the repo.
-        """
-        req = pfs_proto.InspectRepoRequest(repo=pfs_proto.Repo(name=repo_name))
-        return self._pfs_stub.InspectRepo(req, metadata=self.metadata)
-
-    def list_repo(self):
-        """
-        Returns info about all repos, as a list of `RepoInfo` objects.
-        """
-        req = pfs_proto.ListRepoRequest()
-        res = self._pfs_stub.ListRepo(req, metadata=self.metadata)
-        return res.repo_info
-
-    def delete_repo(self, repo_name, force=None):
-        """
-        Deletes a repo and reclaims the storage space it was using.
-
-        Params:
-
-        * `repo_name`: The name of the repo.
-        * `force`: If set to true, the repo will be removed regardless of
-        errors. This argument should be used with care.
-        """
-        req = pfs_proto.DeleteRepoRequest(repo=pfs_proto.Repo(name=repo_name), force=force, all=False)
-        self._pfs_stub.DeleteRepo(req, metadata=self.metadata)
-
-    def delete_all_repos(self, force=None):
-        """
-        Deletes all repos.
-
-        Params:
-
-        * `force`: If set to true, the repo will be removed regardless of
-        errors. This argument should be used with care.
-        """
-
-        req = pfs_proto.DeleteRepoRequest(force=force, all=True)
-        self._pfs_stub.DeleteRepo(req, metadata=self.metadata)
-
-    def start_commit(self, repo_name, branch=None, parent=None, description=None, provenance=None):
-        """
-        Begins the process of committing data to a Repo. Once started you can
-        write to the Commit with PutFile and when all the data has been
-        written you must finish the Commit with FinishCommit. NOTE, data is
-        not persisted until FinishCommit is called. A Commit object is
-        returned.
-
-        Params:
-
-        * `repo_name`: A string specifying the name of the repo.
-        * `branch`: A string specifying the branch name. This is a more
-        convenient way to build linear chains of commits. When a commit is
-        started with a non-empty branch the value of branch becomes an alias
-        for the created Commit. This enables a more intuitive access pattern.
-        When the commit is started on a branch the previous head of the branch
-        is used as the parent of the commit.
-        * `parent`: An optional `Commit` object specifying the parent commit.
-        Upon creation the new commit will appear identical to the parent
-        commit, data can safely be added to the new commit without affecting
-        the contents of the parent commit.
-        * `description`: An optional string describing the commit.
-        * `provenance`: An optional iterable of `CommitProvenance` objects
-        specifying the commit provenance.
-        """
-        req = pfs_proto.StartCommitRequest(
-            parent=pfs_proto.Commit(repo=pfs_proto.Repo(name=repo_name), id=parent),
-            branch=branch,
-            description=description,
-            provenance=provenance,
-        )
-        return self._pfs_stub.StartCommit(req, metadata=self.metadata)
-
-    def finish_commit(self, commit, description=None,
-                      tree_object_hashes=None, datum_object_hash=None,
-                      size_bytes=None, empty=None):
-        """
-        Ends the process of committing data to a Repo and persists the
-        Commit. Once a Commit is finished the data becomes immutable and
-        future attempts to write to it with PutFile will error.
-
-        Params:
-
-        * `commit`: A tuple, string, or `Commit` object representing the
-        commit.
-        * `description`: An optional string describing this commit.
-        * `tree_object_hashes`: A list of zero or more strings specifying
-        object hashes.
-        * `datum_object_hash`: An optional string specifying an object hash.
-        * `size_bytes`: An optional int.
-        * `empty`: An optional bool. If set, the commit will be closed (its
-        `finished` field will be set to the current time) but its `tree` will
-        be left nil.
-        """
-        req = pfs_proto.FinishCommitRequest(
-            commit=commit_from(commit),
-            description=description,
-            trees=[pfs_proto.Object(hash=h) for h in tree_object_hashes] if tree_object_hashes is not None else None,
-            datums=pfs_proto.Object(hash=datum_object_hash) if datum_object_hash is not None else None,
-            size_bytes=size_bytes,
-            empty=empty,
-        )
-        return self._pfs_stub.FinishCommit(req, metadata=self.metadata)
-
-    @contextmanager
-    def commit(self, repo_name, branch=None, parent=None, description=None):
-        """
-        A context manager for running operations within a commit.
-
-        Params:
-
-        * `repo_name`: A string specifying the name of the repo.
-        * `branch`: A string specifying the branch name. This is a more
-        convenient way to build linear chains of commits. When a commit is
-        started with a non-empty branch the value of branch becomes an alias
-        for the created Commit. This enables a more intuitive access pattern.
-        When the commit is started on a branch the previous head of the branch
-        is used as the parent of the commit.
-        * `parent`: An optional `Commit` object specifying the parent commit.
-        Upon creation the new commit will appear identical to the parent
-        commit, data can safely be added to the new commit without affecting
-        the contents of the parent commit.
-        * `description`: An optional string describing the commit.
-        """
-        commit = self.start_commit(repo_name, branch, parent, description)
-        try:
-            yield commit
-        finally:
-            self.finish_commit(commit)
-
-    def inspect_commit(self, commit, block_state=None):
-        """
-        Inspects a commit. Returns a `CommitInfo` object.
-
-        Params:
-
-        * `commit`: A tuple, string, or `Commit` object representing the
-        commit.
-        * `block_state`: Causes inspect commit to block until the commit is in
-        the desired commit state.
-        """
-        req = pfs_proto.InspectCommitRequest(commit=commit_from(commit), block_state=block_state)
-        return self._pfs_stub.InspectCommit(req, metadata=self.metadata)
-
-    def list_commit(self, repo_name, to_commit=None, from_commit=None, number=None):
-        """
-        Lists commits. Yields `CommitInfo` objects.
-
-        Params:
-
-        * `repo_name`: If only `repo_name` is given, all commits in the repo
-        are returned.
-        * `to_commit`: Optional. Only the ancestors of `to`, including `to`
-        itself, are considered.
-        * `from_commit`: Optional. Only the descendants of `from`, including
-        `from` itself, are considered.
-        * `number`: Optional. Determines how many commits are returned.  If
-        `number` is 0, all commits that match the aforementioned criteria are
-        returned.
-        """
-        req = pfs_proto.ListCommitRequest(repo=pfs_proto.Repo(name=repo_name), number=number)
-        if to_commit is not None:
-            req.to.CopyFrom(commit_from(to_commit))
-        if from_commit is not None:
-            getattr(req, 'from').CopyFrom(commit_from(from_commit))
-        return self._pfs_stub.ListCommitStream(req, metadata=self.metadata)
-
-    def delete_commit(self, commit):
-        """
-        Deletes a commit.
-
-        Params:
-
-        * `commit`: A tuple, string, or `Commit` object representing the
-        commit.
-        """
-        req = pfs_proto.DeleteCommitRequest(commit=commit_from(commit))
-        self._pfs_stub.DeleteCommit(req, metadata=self.metadata)
-
-    def flush_commit(self, commits, repos=None):
-        """
-        Blocks until all of the commits which have a set of commits as
-        provenance have finished. For commits to be considered they must have
-        all of the specified commits as provenance. This in effect waits for
-        all of the jobs that are triggered by a set of commits to complete.
-        It returns an error if any of the commits it's waiting on are
-        cancelled due to one of the jobs encountering an error during runtime.
-        Note that it's never necessary to call FlushCommit to run jobs,
-        they'll run no matter what, FlushCommit just allows you to wait for
-        them to complete and see their output once they do. This returns an
-        iterator of CommitInfo objects.
-
-        Yields `CommitInfo` objects.
-
-        Params:
-
-        * `commits`: A list of tuples, strings, or `Commit` objects
-        representing the commits to flush.
-        * `repos`: An optional list of strings specifying repo names. If
-        specified, only commits within these repos will be flushed.
-        """
-        to_repos = [pfs_proto.Repo(name=r) for r in repos] if repos is not None else None
-        req = pfs_proto.FlushCommitRequest(commits=[commit_from(c) for c in commits],
-                                           to_repos=to_repos)
-        return self._pfs_stub.FlushCommit(req, metadata=self.metadata)
-
-    def subscribe_commit(self, repo_name, branch, from_commit_id=None, state=None):
-        """
-        Yields `CommitInfo` objects as commits occur.
-
-        Params:
-
-        * `repo_name`: A string specifying the name of the repo.
-        * `branch`: A string specifying branch to subscribe to.
-        * `from_commit_id`: An optional string specifying the commit ID. Only
-        commits created since this commit are returned.
-        * `state`: The commit state to filter on.
-        """
-        repo = pfs_proto.Repo(name=repo_name)
-        req = pfs_proto.SubscribeCommitRequest(repo=repo, branch=branch, state=state)
-        if from_commit_id is not None:
-            getattr(req, 'from').CopyFrom(pfs_proto.Commit(repo=repo, id=from_commit_id))
-        return self._pfs_stub.SubscribeCommit(req, metadata=self.metadata)
-
-    def create_branch(self, repo_name, branch_name, commit=None, provenance=None):
-        """
-        Creates a new branch.
-
-        Params:
-        * `repo_name`: A string specifying the name of the repo.
-        * `branch_name`: A string specifying the new branch name.
-        * `commit`: An optional tuple, string, or `Commit` object representing
-        the head commit of the branch.
-        * `provenance`: An optional iterable of `Branch` objects representing
-        the branch provenance.
-        """
-        req = pfs_proto.CreateBranchRequest(
-            branch=pfs_proto.Branch(repo=pfs_proto.Repo(name=repo_name), name=branch_name),
-            head=commit_from(commit) if commit is not None else None,
-            provenance=provenance,
-        )
-        self._pfs_stub.CreateBranch(req, metadata=self.metadata)
-
-    def inspect_branch(self, repo_name, branch_name):
-        """
-        Inspects a branch. Returns a `BranchInfo` object.
-        """
-        branch = pfs_proto.Branch(repo=pfs_proto.Repo(name=repo_name), name=branch_name)
-        req = pfs_proto.InspectBranchRequest(branch=branch)
-        return self._pfs_stub.InspectBranch(req, metadata=self.metadata)
-
-    def list_branch(self, repo_name):
-        """
-        Lists the active branch objects on a repo. Returns a list of
-        `BranchInfo` objects.
-
-        Params:
-
-        * `repo_name`: A string specifying the repo name.
-        """
-        req = pfs_proto.ListBranchRequest(repo=pfs_proto.Repo(name=repo_name))
-        res = self._pfs_stub.ListBranch(req, metadata=self.metadata)
-        return res.branch_info
-
-    def delete_branch(self, repo_name, branch_name, force=None):
-        """
-        Deletes a branch, but leaves the commits themselves intact. In other
-        words, those commits can still be accessed via commit IDs and other
-        branches they happen to be on.
-
-        Params:
-
-        * `repo_name`: A string specifying the repo name.
-        * `branch_name`: A string specifying the name of the branch to delete.
-        * `force`: A bool specifying whether to force the branch deletion.
-        """
-        branch = pfs_proto.Branch(repo=pfs_proto.Repo(name=repo_name), name=branch_name)
-        req = pfs_proto.DeleteBranchRequest(branch=branch, force=force)
-        self._pfs_stub.DeleteBranch(req, metadata=self.metadata)
-
-    def put_file_bytes(self, commit, path, value, delimiter=None,
-                       target_file_datums=None, target_file_bytes=None, overwrite_index=None):
-        """
-        Uploads a binary bytes array as file(s) in a certain path.
-
-        Params:
-
-        * `commit`: A tuple, string, or `Commit` object representing the
-        commit.
-        * `path`: A string specifying the path in the repo the file(s) will be
-        written to.
-        * `value`: The file contents as bytes, represented as a file-like
-        object, bytestring, or iterator of bytestrings.
-        * `delimiter`: Optional. causes data to be broken up into separate
-        files with `path` as a prefix.
-        * `target_file_datums`: An optional int. Specifies the target number of
-        datums in each written file. It may be lower if data does not split
-        evenly, but will never be higher, unless the value is 0.
-        * `target_file_bytes`: An optional int. Specifies the target number of
-        bytes in each written file, files may have more or fewer bytes than
-        the target.
-        * `overwrite_index`: An optional `OverwriteIndex` object. This is the
-        object index where the write starts from.  All existing objects
-        starting from the index are deleted.
-        """
-
-        overwrite_index = pfs_proto.OverwriteIndex(index=overwrite_index) if overwrite_index is not None else None
-
-        if hasattr(value, "read"):
-            def wrap(value):
-                for i in itertools.count():
-                    chunk = value.read(BUFFER_SIZE)
-
-                    if len(chunk) == 0:
-                        return
-
-                    if i == 0:
-                        yield pfs_proto.PutFileRequest(
-                            file=pfs_proto.File(commit=commit_from(commit), path=path),
-                            value=chunk,
-                            delimiter=delimiter,
-                            target_file_datums=target_file_datums,
-                            target_file_bytes=target_file_bytes,
-                            overwrite_index=overwrite_index
-                        )
-                    else:
-                        yield pfs_proto.PutFileRequest(value=chunk)
-        elif isinstance(value, collections.Iterable) and not isinstance(value, (str, bytes)):
-            def wrap(value):
-                for i, chunk in enumerate(value):
-                    if i == 0:
-                        yield pfs_proto.PutFileRequest(
-                            file=pfs_proto.File(commit=commit_from(commit), path=path),
-                            value=chunk,
-                            delimiter=delimiter,
-                            target_file_datums=target_file_datums,
-                            target_file_bytes=target_file_bytes,
-                            overwrite_index=overwrite_index
-                        )
-                    else:
-                        yield pfs_proto.PutFileRequest(value=chunk)
-        else:
-            def wrap(value):
-                yield pfs_proto.PutFileRequest(
-                    file=pfs_proto.File(commit=commit_from(commit), path=path),
-                    value=value[:BUFFER_SIZE],
-                    delimiter=delimiter,
-                    target_file_datums=target_file_datums,
-                    target_file_bytes=target_file_bytes,
-                    overwrite_index=overwrite_index
-                )
-
-                for i in range(BUFFER_SIZE, len(value), BUFFER_SIZE):
-                    yield pfs_proto.PutFileRequest(
-                        value=value[i:i + BUFFER_SIZE],
-                        overwrite_index=overwrite_index
-                    )
-
-        self._pfs_stub.PutFile(wrap(value), metadata=self.metadata)
-
-    def put_file_url(self, commit, path, url, recursive=None, overwrite_index=None):
-        """
-        Puts a file using the content found at a URL. The URL is sent to the
-        server which performs the request. Note that this is not a standard
-        PFS function.
-
-        Params:
-
-        * `commit`: A tuple, string, or `Commit` object representing the
-        commit.
-        * `path`: A string specifying the path to the file.
-        * `url`: A string specifying the url of the file to put.
-        * `recursive`: allow for recursive scraping of some types URLs, for
-        example on s3:// URLs.
-        * `overwrite_index`: An optional `OverwriteIndex` object. This is the
-        object index where the write starts from.  All existing objects
-        starting from the index are deleted.
-        """
-
-        overwrite_index = pfs_proto.OverwriteIndex(index=overwrite_index) if overwrite_index is not None else None
-
-        req = iter([
-            pfs_proto.PutFileRequest(
-                file=pfs_proto.File(commit=commit_from(commit), path=path),
-                url=url,
-                recursive=recursive,
-                overwrite_index=overwrite_index
-            )
-        ])
-        self._pfs_stub.PutFile(req, metadata=self.metadata)
-
-    def copy_file(self, source_commit, source_path, dest_commit, dest_path, overwrite=None):
-        """
-        Efficiently copies files already in PFS. Note that the destination
-        repo cannot be an output repo, or the copy operation will (as of
-        1.9.0) silently fail.
-
-        Params:
-
-        * `source_commit`: A tuple, string, or `Commit` object representing the
-        commit for the source file.
-        * `source_path`: A string specifying the path of the source file.
-        * `dest_commit`: A tuple, string, or `Commit` object representing the
-        commit for the destination file.
-        * `dest_path`: A string specifying the path of the destination file.
-        * `overwrite`: Am optional bool specifying whether to overwrite the
-        destination file if it already exists.
-        """
-        req = pfs_proto.CopyFileRequest(
-            src=pfs_proto.File(commit=commit_from(source_commit), path=source_path),
-            dst=pfs_proto.File(commit=commit_from(dest_commit), path=dest_path),
-            overwrite=overwrite,
-        )
-        self._pfs_stub.CopyFile(req, metadata=self.metadata)
-
-    def get_file(self, commit, path, offset_bytes=None, size_bytes=None):
-        """
-        Returns an iterator of the contents of a file at a specific commit.
-
-        Params:
-
-        * `commit`: A tuple, string, or `Commit` object representing the
-        commit.
-        * `path`: A string specifying the path of the file.
-        * `offset_bytes`: An optional int. Specifies a number of bytes that
-        should be skipped in the beginning of the file.
-        * `size_bytes`: An optional int. limits the total amount of data
-        returned, note you will get fewer bytes than size if you pass a value
-        larger than the size of the file. If size is set to 0 then all of the
-        data will be returned.
-        """
-        req = pfs_proto.GetFileRequest(
-            file=pfs_proto.File(commit=commit_from(commit), path=path),
-            offset_bytes=offset_bytes,
-            size_bytes=size_bytes
-        )
-        res = self._pfs_stub.GetFile(req, metadata=self.metadata)
-        for item in res:
-            yield item.value
-
-    def inspect_file(self, commit, path):
-        """
-        Inspects a file. Returns a `FileInfo` object.
-
-        Params:
-
-        * `commit`: A tuple, string, or `Commit` object representing the
-        commit.
-        * `path`: A string specifying the path to the file.
-        """
-        req = pfs_proto.InspectFileRequest(file=pfs_proto.File(commit=commit_from(commit), path=path))
-        return self._pfs_stub.InspectFile(req, metadata=self.metadata)
-
-    def list_file(self, commit, path, history=None, include_contents=None):
-        """
-        Lists the files in a directory.
-
-        Params:
-
-        * `commit`: A tuple, string, or `Commit` object representing the
-        commit.
-        * `path`: The path to the directory.
-        * `history`: An optional int that indicates to return jobs from
-        historical versions of pipelines. Semantics are:
-         0: Return jobs from the current version of the pipeline or pipelines.
-         1: Return the above and jobs from the next most recent version
-         2: etc.
-        -1: Return jobs from all historical versions.
-        * `include_contents`: An optional bool. If `True`, file contents are
-        included.
-        """
-
-        req = pfs_proto.ListFileRequest(
-            file=pfs_proto.File(commit=commit_from(commit), path=path),
-            history=history,
-            full=include_contents,
-        )
-
-        return self._pfs_stub.ListFileStream(req, metadata=self.metadata)
-
-    def walk_file(self, commit, path):
-        """
-        Walks over all descendant files in a directory. Returns a generator of
-        `FileInfo` objects.
-
-        Params:
-
-        * `commit`: A tuple, string, or `Commit` object representing the
-        commit.
-        * `path`: The path to the directory.
-        """
-        commit = commit_from(commit)
-        f = pfs_proto.File(commit=commit_from(commit), path=path)
-        req = pfs_proto.WalkFileRequest(file=f)
-        return self._pfs_stub.WalkFile(req, metadata=self.metadata)
-
-    def glob_file(self, commit, pattern):
-        """
-        Lists files that match a glob pattern. Yields `FileInfo` objects.
-
-        Params:
-
-        * `commit`: A tuple, string, or `Commit` object representing the
-        commit.
-        * `pattern`: A string representing a glob pattern.
-        """
-
-        req = pfs_proto.GlobFileRequest(commit=commit_from(commit), pattern=pattern)
-        return self._pfs_stub.GlobFileStream(req, metadata=self.metadata)
-
-    def delete_file(self, commit, path):
-        """
-        Deletes a file from a Commit. DeleteFile leaves a tombstone in the
-        Commit, assuming the file isn't written to later attempting to get the
-        file from the finished commit will result in not found error. The file
-        will of course remain intact in the Commit's parent.
-
-        Params:
-
-        * `commit`: A tuple, string, or `Commit` object representing the
-        commit.
-        * `path`: The path to the file.
-        """
-        req = pfs_proto.DeleteFileRequest(file=pfs_proto.File(commit=commit_from(commit), path=path))
-        self._pfs_stub.DeleteFile(req, metadata=self.metadata)
-
-    def inspect_job(self, job_id, block_state=None, output_commit=None):
-        """
-        Inspects a job with a given ID. Returns a `JobInfo`.
-
-        Params:
-
-        * `job_id`: The ID of the job to inspect.
-        * `block_state`: If true, block until the job completes.
-        * `output_commit`: An optional tuple, string, or `Commit` object
-        representing an output commit to filter on.
-        """
-
-        output_commit = commit_from(output_commit) if output_commit is not None else None
-        req = pps_proto.InspectJobRequest(job=pps_proto.Job(id=job_id),
-                                          block_state=block_state,
-                                          output_commit=output_commit)
-        return self._pps_stub.InspectJob(req, metadata=self.metadata)
-
-    def list_job(self, pipeline_name=None, input_commit=None, output_commit=None, history=None):
-        """
-        Lists jobs. Yields `JobInfo` objects.
-
-        Params:
-
-        * `pipeline_name`: An optional string representing a pipeline name to
-        filter on.
-        * `input_commit`: An optional list of tuples, strings, or `Commit`
-        objects representing input commits to filter on.
-        * `output_commit`: An optional tuple, string, or `Commit` object
-        representing an output commit to filter on.
-        * `history`: An optional int that indicates to return jobs from
-          historical versions of pipelines. Semantics are:
-            * 0: Return jobs from the current version of the pipeline or
-              pipelines.
-            * 1: Return the above and jobs from the next most recent version
-            * 2: etc.
-            * -1: Return jobs from all historical versions.
-        """
-
-        pipeline = pps_proto.Pipeline(name=pipeline_name) if pipeline_name is not None else None
-
-        if isinstance(input_commit, list):
-            input_commit = [commit_from(ic) for ic in input_commit]
-        elif input_commit is not None:
-            input_commit = [commit_from(input_commit)]
-
-        output_commit = commit_from(output_commit) if output_commit is not None else None
-
-        req = pps_proto.ListJobRequest(pipeline=pipeline, input_commit=input_commit,
-                                       output_commit=output_commit, history=history)
-
-        return self._pps_stub.ListJobStream(req, metadata=self.metadata)
-
-    def flush_job(self, commits, pipeline_names=None):
-        """
-        Blocks until all of the jobs which have a set of commits as
-        provenance have finished. Yields `JobInfo` objects.
-
-        Params:
-
-        * `commits`: A list of tuples, strings, or `Commit` objects
-        representing the commits to flush.
-        * `pipeline_names`: An optional list of strings specifying pipeline
-        names. If specified, only jobs within these pipelines will be flushed.
-        """
-
-        commits = [commit_from(c) for c in commits]
-        pipelines = [pps_proto.Pipeline(name=name) for name in pipeline_names] if pipeline_names is not None else None
-        req = pps_proto.FlushJobRequest(commits=commits, to_pipelines=pipelines)
-        return self._pps_stub.FlushJob(req)
-
-    def delete_job(self, job_id):
-        """
-        Deletes a job by its ID.
-
-        Params:
-
-        * `job_id`: The ID of the job to delete.
-        """
-
-        req = pps_proto.DeleteJobRequest(job=pps_proto.Job(id=job_id))
-        self._pps_stub.DeleteJob(req, metadata=self.metadata)
-
-    def stop_job(self, job_id):
-        """
-        Stops a job by its ID.
-
-        Params:
-
-        * `job_id`: The ID of the job to stop.
-        """
-
-        req = pps_proto.StopJobRequest(job=pps_proto.Job(id=job_id))
-        self._pps_stub.StopJob(req, metadata=self.metadata)
-
-    def inspect_datum(self, job_id, datum_id):
-        """
-        Inspects a datum. Returns a `DatumInfo` object.
-
-        Params:
-
-        * `job_id`: The ID of the job.
-        * `datum_id`: The ID of the datum.
-        """
-
-        req = pps_proto.InspectDatumRequest(datum=pps_proto.Datum(id=datum_id, job=pps_proto.Job(id=job_id)))
-        return self._pps_stub.InspectDatum(req, metadata=self.metadata)
-
-    def list_datum(self, job_id, page_size=None, page=None):
-        """
-        Lists datums. Yields `ListDatumStreamResponse` objects.
-
-        Params:
-
-        * `job_id`: The ID of the job.
-        * `page_size`: An optional int specifying the size of the page.
-        * `page`: An optional int specifying the page number.
-        """
-
-        req = pps_proto.ListDatumRequest(job=pps_proto.Job(id=job_id), page_size=page_size, page=page)
-        return self._pps_stub.ListDatumStream(req, metadata=self.metadata)
-
-    def restart_datum(self, job_id, data_filters=None):
-        """
-        Restarts a datum.
-
-        Params:
-
-        * `job_id`: The ID of the job.
-        * `data_filters`: An optional iterable of strings.
-        """
-
-        req = pps_proto.RestartDatumRequest(job=pps_proto.Job(id=job_id), data_filters=data_filters)
-        self._pps_stub.RestartDatum(req, metadata=self.metadata)
-
-    def create_pipeline(self, pipeline_name, transform=None, parallelism_spec=None,
-                        hashtree_spec=None, egress=None, update=None, output_branch=None,
-                        scale_down_threshold=None, resource_requests=None,
-                        resource_limits=None, input=None, description=None, cache_size=None,
-                        enable_stats=None, reprocess=None, max_queue_size=None,
-                        service=None, chunk_spec=None, datum_timeout=None,
-                        job_timeout=None, salt=None, standby=None, datum_tries=None,
-                        scheduling_spec=None, pod_patch=None, spout=None):
-        """
-        Creates a pipeline. For more info, please refer to the pipeline spec
-        document:
-        http://docs.pachyderm.io/en/latest/reference/pipeline_spec.html
-
-        Params:
-
-        * `pipeline_name`: A string representing the pipeline name.
-        * `transform`: An optional `Transform` object.
-        * `parallelism_spec`: An optional `ParallelismSpec` object.
-        * `hashtree_spec`: An optional `HashtreeSpec` object.
-        * `egress`: An optional `Egress` object.
-        * `update`: An optional bool specifying whether this should behave as
-        an upsert.
-        * `output_branch`: An optional string representing the branch to output
-        results on.
-        * `scale_down_threshold`: An optional pps_proto.uf `Duration` object.
-        * `resource_requests`: An optional `ResourceSpec` object.
-        * `resource_limits`: An optional `ResourceSpec` object.
-        * `input`: An optional `Input` object.
-        * `description`: An optional string describing the pipeline.
-        * `cache_size`: An optional string.
-        * `enable_stats`: An optional bool.
-        * `reprocess`: An optional bool. If true, pachyderm forces the pipeline
-        to reprocess all datums. It only has meaning if `update` is `True`.
-        * `max_queue_size`: An optional int.
-        * `service`: An optional `Service` object.
-        * `chunk_spec`: An optional `ChunkSpec` object.
-        * `datum_timeout`: An optional pps_proto.uf `Duration` object.
-        * `job_timeout`: An optional pps_proto.uf `Duration` object.
-        * `salt`: An optional stirng.
-        * `standby`: An optional bool.
-        * `datum_tries`: An optional int.
-        * `scheduling_spec`: An optional `SchedulingSpec` object.
-        * `pod_patch`: An optional string.
-        * `spout`: An optional `Spout` object.
-        """
-
-        req = pps_proto.CreatePipelineRequest(
-            pipeline=pps_proto.Pipeline(name=pipeline_name),
-            transform=transform, parallelism_spec=parallelism_spec,
-            hashtree_spec=hashtree_spec, egress=egress, update=update,
-            output_branch=output_branch, scale_down_threshold=scale_down_threshold,
-            resource_requests=resource_requests, resource_limits=resource_limits,
-            input=input, description=description, cache_size=cache_size,
-            enable_stats=enable_stats, reprocess=reprocess,
-            max_queue_size=max_queue_size, service=service,
-            chunk_spec=chunk_spec, datum_timeout=datum_timeout,
-            job_timeout=job_timeout, salt=salt, standby=standby,
-            datum_tries=datum_tries, scheduling_spec=scheduling_spec,
-            pod_patch=pod_patch, spout=spout,
-        )
-        self._pps_stub.CreatePipeline(req, metadata=self.metadata)
-
-    def inspect_pipeline(self, pipeline_name, history=None):
-        """
-        Inspects a pipeline. Returns a `PipelineInfo` object.
-
-        Params:
-
-        * `pipeline_name`: A string representing the pipeline name.
-        * `history`: An optional int that indicates to return jobs from
-        historical versions of pipelines. Semantics are:
-            * 0: Return jobs from the current version of the pipeline or
-              pipelines.
-            * 1: Return the above and jobs from the next most recent version
-            * 2: etc.
-            * -1: Return jobs from all historical versions.
-        """
-
-        pipeline = pps_proto.Pipeline(name=pipeline_name)
-
-        if history is None:
-            req = pps_proto.InspectPipelineRequest(pipeline=pipeline)
-            return self._pps_stub.InspectPipeline(req, metadata=self.metadata)
-        else:
-            # `InspectPipeline` doesn't support history, but `ListPipeline`
-            # with a pipeline filter does, so we use that here
-            req = pps_proto.ListPipelineRequest(pipeline=pipeline, history=history)
-            pipelines = self._pps_stub.ListPipeline(req, metadata=self.metadata).pipeline_info
-            assert len(pipelines) <= 1
-            return pipelines[0] if len(pipelines) else None
-
-    def list_pipeline(self, history=None):
-        """
-        Lists pipelines. Returns a `PipelineInfos` object.
-
-        Params:
-
-        * `pipeline_name`: A string representing the pipeline name.
-        * `history`: An optional int that indicates to return jobs from
-        historical versions of pipelines. Semantics are:
-            * 0: Return jobs from the current version of the pipeline or
-              pipelines.
-            * 1: Return the above and jobs from the next most recent version
-            * 2: etc.
-            * -1: Return jobs from all historical versions.
-        """
-        req = pps_proto.ListPipelineRequest(history=history)
-        return self._pps_stub.ListPipeline(req, metadata=self.metadata)
-
-    def delete_pipeline(self, pipeline_name, force=None):
-        """
-        Deletes a pipeline.
-
-        Params:
-
-        * `pipeline_name`: A string representing the pipeline name.
-        * `force`: Whether to force delete.
-        """
-
-        req = pps_proto.DeletePipelineRequest(pipeline=pps_proto.Pipeline(name=pipeline_name), force=force)
-        self._pps_stub.DeletePipeline(req, metadata=self.metadata)
-
-    def delete_all_pipelines(self, force=None):
-        """
-        Deletes all pipelines.
-
-        Params:
-
-        * `force`: Whether to force delete.
-        """
-
-        req = pps_proto.DeletePipelineRequest(all=True, force=force)
-        self._pps_stub.DeletePipeline(req, metadata=self.metadata)
-
-    def start_pipeline(self, pipeline_name):
-        """
-        Starts a pipeline.
-
-        Params:
-
-        * `pipeline_name`: A string representing the pipeline name.
-        """
-
-        req = pps_proto.StartPipelineRequest(pipeline=pps_proto.Pipeline(name=pipeline_name))
-        self._pps_stub.StartPipeline(req, metadata=self.metadata)
-
-    def stop_pipeline(self, pipeline_name):
-        """
-        Stops a pipeline.
-
-        Params:
-
-        * `pipeline_name`: A string representing the pipeline name.
-        """
-        req = pps_proto.StopPipelineRequest(pipeline=pps_proto.Pipeline(name=pipeline_name))
-        self._pps_stub.StopPipeline(req, metadata=self.metadata)
-
-    def run_pipeline(self, pipeline_name, provenance=None):
-        """
-        Runs a pipeline.
-
-        Params:
-
-        * `pipeline_name`: A string representing the pipeline name.
-        * `provenance`: An optional iterable of `CommitProvenance` objects
-        representing the pipeline execution provenance.
-        """
-        req = pps_proto.RunPipelineRequest(
-            pipeline=pps_proto.Pipeline(name=pipeline_name),
-            provenance=provenance,
-        )
-        self._pps_stub.RunPipeline(req, metadata=self.metadata)
-
-    def delete_all(self):
-        """
-        Deletes everything in pachyderm.
-        """
-        req = pps_proto.google_dot_pps_proto.uf_dot_empty__pb2.Empty()
-        self._pps_stub.DeleteAll(req, metadata=self.metadata)
-
-    def get_pipeline_logs(self, pipeline_name, data_filters=None, master=None,
-                          datum=None, follow=None, tail=None):
-        """
-        Gets logs for a pipeline. Yields `LogMessage` objects.
-
-        Params:
-
-        * `pipeline_name`: A string representing a pipeline to get
-        logs of.
-        * `data_filters`: An optional iterable of strings specifying the names
-        of input files from which we want processing logs. This may contain
-        multiple files, to query pipelines that contain multiple inputs. Each
-        filter may be an absolute path of a file within a pps repo, or it may
-        be a hash for that file (to search for files at specific versions.)
-        * `master`: An optional bool.
-        * `datum`: An optional `Datum` object.
-        * `follow`: An optional bool specifying whether logs should continue to
-        stream forever.
-        * `tail`: An optional int. If nonzero, the number of lines from the end
-        of the logs to return.  Note: tail applies per container, so you will
-        get tail * <number of pods> total lines back.
-        """
-
-        req = pps_proto.GetLogsRequest(
-            pipeline=pps_proto.Pipeline(name=pipeline_name),
-            data_filters=data_filters, master=master, datum=datum,
-            follow=follow, tail=tail,
-        )
-        return self._pps_stub.GetLogs(req, metadata=self.metadata)
-
-    def get_job_logs(self, job_id, data_filters=None, datum=None, follow=None,
-                     tail=None):
-        """
-        Gets logs for a job. Yields `LogMessage` objects.
-
-        Params:
-
-        * `job_id`: A string representing a job to get logs of.
-        * `data_filters`: An optional iterable of strings specifying the names
-        of input files from which we want processing logs. This may contain
-        multiple files, to query pipelines that contain multiple inputs. Each
-        filter may be an absolute path of a file within a pps repo, or it may
-        be a hash for that file (to search for files at specific versions.)
-        * `datum`: An optional `Datum` object.
-        * `follow`: An optional bool specifying whether logs should continue to
-        stream forever.
-        * `tail`: An optional int. If nonzero, the number of lines from the end
-        of the logs to return.  Note: tail applies per container, so you will
-        get tail * <number of pods> total lines back.
-        """
-
-        req = pps_proto.GetLogsRequest(
-            job=pps_proto.Job(id=job_id), data_filters=data_filters, datum=datum,
-            follow=follow, tail=tail,
-        )
-        return self._pps_stub.GetLogs(req, metadata=self.metadata)
-
-    def garbage_collect(self):
-        """
-        Runs garbage collection.
-        """
-        return self._pps_stub.GarbageCollect(pps_proto.GarbageCollectRequest(), metadata=self.metadata)
-
-    def start_transaction(self):
-        """
-        Starts a transaction.
-        """
-        req = transaction_proto.StartTransactionRequest()
-        return self._transaction_stub.StartTransaction(req, metadata=self.metadata)
-
-    def inspect_transaction(self, transaction):
-        """
-        Inspects a given transaction.
-
-        Params:
-
-        * `transaction`: A string or `Transaction` object.
-        """
-        req = transaction_proto.InspectTransactionRequest(transaction=transaction_from(transaction))
-        return self._transaction_stub.InspectTransaction(req, metadata=self.metadata)
-
-    def delete_transaction(self, transaction):
-        """
-        Deletes a given transaction.
-
-        Params:
-
-        * `transaction`: A string or `Transaction` object.
-        """
-        req = transaction_proto.DeleteTransactionRequest(transaction=transaction_from(transaction))
-        return self._transaction_stub.DeleteTransaction(req, metadata=self.metadata)
-
-    def list_transaction(self):
-        """
-        Lists transactions.
-        """
-        req = transaction_proto.ListTransactionRequest()
-        return self._transaction_stub.ListTransaction(req, metadata=self.metadata).transaction_info
-
-    def finish_transaction(self, transaction):
-        """
-        Finishes a given transaction.
-
-        Params:
-
-        * `transaction`: A string or `Transaction` object.
-        """
-        req = transaction_proto.FinishTransactionRequest(transaction=transaction_from(transaction))
-        return self._transaction_stub.FinishTransaction(req, metadata=self.metadata)
-
-    @contextmanager
-    def transaction(self, transaction=None):
-        """
-        A context manager for running operations within a transaction. When
-        the context manager completes, the transaction will be deleted if an
-        error occurred, or otherwise finished.
-
-        Params:
-
-        * `transaction`: An optional string or `Transaction` object. If
-        unspecified, a new transaction will be started.
-        """
-
-        # note that this is different from `pachctl`, which will delete any
-        # active transaction
-        for (k, v) in self.metadata:
-            if k == "pach-transaction":
-                raise Exception("this client already has an active transaction with ID={}".format(v))
-
-        if transaction is None:
-            transaction = self.start_transaction()
-        else:
-            transaction = transaction_from(transaction)
-
-        self.metadata.append(("pach-transaction", transaction.id))
-
-        try:
-            yield transaction
-        except Exception:
-            self.delete_transaction(transaction)
-            raise
-        else:
-            self.finish_transaction(transaction)
-        finally:
-            self.metadata = [(k, v) for (k, v) in self.metadata if k != "pach-transaction"]
-
-    def extract(self, url=None, no_objects=None, no_repos=None, no_pipelines=None):
-        """
-        Extracts cluster data for backup. Yields `Op` objects.
-
-        Params:
-
-        * `url`: An optional string specifying an object storage URL. If set,
-          data will be extracted to this URL rather than returned.
-        * `no_objects`: An optional bool. If true, will cause extract to omit
-          objects (and tags.)
-        * `no_repos`: An optional bool. If true, will cause extract to omit
-          repos, commits and branches.
-        * `no_pipelines`: An optional bool. If true, will cause extract to
-          omit pipelines.
-        """
-        url = url or ""
-        req = admin_proto.ExtractRequest(URL=url, no_objects=no_objects, no_repos=no_repos, no_pipelines=no_pipelines)
-        return self._admin_stub.Extract(req, metadata=self.metadata)
-
-    def extract_pipeline(self, pipeline_name):
-        """
-        Extracts a pipeline for backup. Returns an `Op` object.
-
-        Params:
-
-        * `pipeline_name`: A string representing a pipeline name to extract.
-        """
-        pipeline = pps_proto.Pipeline(name=pipeline_name) if pipeline_name is not None else None
-        req = admin_proto.ExtractPipelineRequest(pipeline=pipeline)
-        return self._admin_stub.ExtractPipeline(req, metadata=self.metadata)
-
-    def restore(self, requests):
-        """
-        Restores a cluster.
-
-        Params:
-
-        * `requests`: A generator of `RestoreRequest` objects.
-        """
-        self._admin_stub.Restore(requests, metadata=self.metadata)
-
-    def inspect_cluster(self):
-        """
-        Inspects a cluster. Returns a `ClusterInfo` object.
-        """
-        req = version_grpc.google_dot_protobuf_dot_empty__pb2.Empty()
-        return self._admin_stub.InspectCluster(req, metadata=self.metadata)
-=======
-        self._stubs = {}
-
     def _req(self, grpc_service, grpc_method_name, req=None, **kwargs):
         stub = self._stubs.get(grpc_service)
         if stub is None:
@@ -1219,5 +111,4 @@
             req = req_cls(**kwargs)
 
         grpc_method = getattr(stub, grpc_method_name)
-        return grpc_method(req, metadata=self.metadata)
->>>>>>> b33551b6
+        return grpc_method(req, metadata=self.metadata)