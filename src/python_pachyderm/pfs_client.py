# -*- coding: utf-8 -*-

from __future__ import absolute_import

import collections
import itertools
from contextlib import contextmanager

import six

from python_pachyderm.client.pfs import pfs_pb2 as proto
from python_pachyderm.client.pfs import pfs_pb2_grpc as grpc
from python_pachyderm.util import commit_from, get_address, get_metadata

BUFFER_SIZE = 3 * 1024 * 1024  # 3MB TODO: Base this on some grpc value


class ExtractValueIterator(object):
    def __init__(self, r):
        self._iter = r

    def __iter__(self):
        for item in self._iter:
            yield item.value


class PfsClient(object):
    def __init__(self, host=None, port=None, auth_token=None):
        """
        Creates a client to connect to PFS.

        Params:
        * host: The pachd host. Default is 'localhost', which is used with
        `pachctl port-forward`.
        * port: The port to connect to. Default is 30650.
        * auth_token: The authentication token; used if authentication is
        enabled on the cluster. Default to `None`.
        """

        address = get_address(host, port)
        self.metadata = get_metadata(auth_token)
        self.channel = grpc.grpc.insecure_channel(address)
        self.stub = grpc.APIStub(self.channel)

    def create_repo(self, repo_name, description=None):
        """
        Creates a new Repo object in PFS with the given name. Repos are the
        top level data object in PFS and should be used to store data of a
        similar type. For example rather than having a single Repo for an
        entire project you might have separate Repos for logs, metrics,
        database dumps etc.

        Params:
        * repo_name: Name of the repo.
        * description: Repo description.
        """
        req = proto.CreateRepoRequest(repo=proto.Repo(name=repo_name), description=description)
        self.stub.CreateRepo(req, metadata=self.metadata)

    def inspect_repo(self, repo_name):
        """
        Returns info about a specific Repo.

        Params:
        * repo_name: Name of the repo.
        """
        req = proto.InspectRepoRequest(repo=proto.Repo(name=repo_name))
        res = self.stub.InspectRepo(req, metadata=self.metadata)
        return res

    def list_repo(self):
        """
        Returns info about all Repos.
        """
        req = proto.ListRepoRequest()
        res = self.stub.ListRepo(req, metadata=self.metadata)
        if hasattr(res, 'repo_info'):
            return res.repo_info
        return []

    def delete_repo(self, repo_name=None, force=False, all=False):
        """
        Deletes a repo and reclaims the storage space it was using.

        Params:
        * repo_name: The name of the repo.
        * force: If set to true, the repo will be removed regardless of
        errors. This argument should be used with care.
        * all: Delete all repos.
        """
        if not all:
            if repo_name:
                req = proto.DeleteRepoRequest(repo=proto.Repo(name=repo_name), force=force)
                self.stub.DeleteRepo(req, metadata=self.metadata)
            else:
                raise ValueError("Either a repo_name or all=True needs to be provided")
        else:
            if not repo_name:
                req = proto.DeleteRepoRequest(force=force, all=all)
                self.stub.DeleteRepo(req, metadata=self.metadata)
            else:
                raise ValueError("Cannot specify a repo_name if all=True")

    def start_commit(self, repo_name, branch=None, parent=None, description=None):
        """
        Begins the process of committing data to a Repo. Once started you can
        write to the Commit with PutFile and when all the data has been
        written you must finish the Commit with FinishCommit. NOTE, data is
        not persisted until FinishCommit is called. A Commit object is
        returned.

        Params:
        * repo_name: The name of the repo.
        * branch: A more convenient way to build linear chains of commits.
        When a commit is started with a non-empty branch the value of branch
        becomes an alias for the created Commit. This enables a more intuitive
        access pattern. When the commit is started on a branch the previous
        head of the branch is used as the parent of the commit.
        * parent: Specifies the parent Commit, upon creation the new Commit
        will appear identical to the parent Commit, data can safely be added
        to the new commit without affecting the contents of the parent Commit.
        You may pass "" as parentCommit in which case the new Commit will have
        no parent and will initially appear empty.
        * description: (optional) explanation of the commit for clarity.
        """
        req = proto.StartCommitRequest(parent=proto.Commit(repo=proto.Repo(name=repo_name), id=parent), branch=branch,
                                       description=description)
        res = self.stub.StartCommit(req, metadata=self.metadata)
        return res

    def finish_commit(self, commit):
        """
        Ends the process of committing data to a Repo and persists the
        Commit. Once a Commit is finished the data becomes immutable and
        future attempts to write to it with PutFile will error.

        Params:
        * commit: A tuple, string, or Commit object representing the commit.
        """
        req = proto.FinishCommitRequest(commit=commit_from(commit))
        res = self.stub.FinishCommit(req, metadata=self.metadata)
        return res

    @contextmanager
    def commit(self, repo_name, branch=None, parent=None, description=None):
        """A context manager for doing stuff inside a commit."""
        commit = self.start_commit(repo_name, branch, parent, description)
        try:
            yield commit
        except Exception as e:
            print("An exception occurred during an open commit. "
                  "Trying to finish it (Currently a commit can't be cancelled)")
            raise e
        finally:
            self.finish_commit(commit)

    def inspect_commit(self, commit):
        """
        Returns info about a specific Commit.

        Params:
        * commit: A tuple, string, or Commit object representing the commit.
        """
        req = proto.InspectCommitRequest(commit=commit_from(commit))
        return self.stub.InspectCommit(req, metadata=self.metadata)

<<<<<<< HEAD
=======
    # NOTE: this is not a standard PFS function
    def provenances_for_repo(self, repo_name):
        provenances = {}
        commits = self.list_commit(repo_name)
        sorted_commits = [x[0] for x in
                          sorted([(c.commit.id, c.finished.seconds) for c in commits], key=lambda x: x[1])]
        for c in sorted_commits:
            for p in c.provenance:
                provenances[p.id] = c.commit.id
        return provenances

>>>>>>> 10b22dc8
    def list_commit(self, repo_name, to_commit=None, from_commit=None, number=0):
        """
        Gets a list of CommitInfo objects.

        Params:
        * repo_name: If only `repo_name` is given, all commits in the repo are
        returned.
        * to_commit: Optional. Only the ancestors of `to`, including `to`
        itself, are considered.
        * from_commit: Optional. Only the descendants of `from`, including
        `from` itself, are considered.
        * number: Optional. Determines how many commits are returned.  If
        `number` is 0, all commits that match the aforementioned criteria are
        returned.
        """
        req = proto.ListCommitRequest(repo=proto.Repo(name=repo_name), number=number)
        if to_commit is not None:
            req.to.CopyFrom(commit_from(to_commit))
        if from_commit is not None:
            getattr(req, 'from').CopyFrom(commit_from(from_commit))
        for res in self.stub.ListCommitStream(req, metadata=self.metadata):
            yield res.commit_info

    def delete_commit(self, commit):
        """
        Deletes a commit.

        Params:
        * commit: A tuple, string, or Commit object representing the commit.
        """
        req = proto.DeleteCommitRequest(commit=commit_from(commit))
        self.stub.DeleteCommit(req, metadata=self.metadata)

    def flush_commit(self, commits, repos=tuple()):
        """
        Blocks until all of the commits which have a set of commits as
        provenance have finished. For commits to be considered they must have
        all of the specified commits as provenance. This in effect waits for
        all of the jobs that are triggered by a set of commits to complete.
        It returns an error if any of the commits it's waiting on are
        cancelled due to one of the jobs encountering an error during runtime.
        Note that it's never necessary to call FlushCommit to run jobs,
        they'll run no matter what, FlushCommit just allows you to wait for
        them to complete and see their output once they do. This returns an
        iterator of CommitInfo objects.

        Params:
        * commits: A commit or a list of commits to wait on.
        * repos: Optional. Only the commits up to and including those repos.
        will be considered, otherwise all repos are considered.
        """
        req = proto.FlushCommitRequest(commits=[commit_from(c) for c in commits],
                                       to_repos=[proto.Repo(name=r) for r in repos])
        res = self.stub.FlushCommit(req, metadata=self.metadata)

        for commit in res:
            yield commit

    def subscribe_commit(self, repo_name, branch, from_commit_id=None):
        """
        SubscribeCommit is like ListCommit but it keeps listening for commits
        as they come in. This returns an iterator Commit objects.

        Params:
        * repo_name: Name of the repo.
        * branch: Branch to subscribe to.
        * from_commit_id: Optional. Only commits created since this commit
        are returned.
        """
        repo = proto.Repo(name=repo_name)
        req = proto.SubscribeCommitRequest(repo=repo, branch=branch)
        if from_commit_id is not None:
            getattr(req, 'from').CopyFrom(proto.Commit(repo=repo, id=from_commit_id))
        res = self.stub.SubscribeCommit(req, metadata=self.metadata)
        return res

    def list_branch(self, repo_name):
        """
        Lists the active Branch objects on a Repo.

        Params:
        * repo_name: The name of the repo.
        """
        req = proto.ListBranchRequest(repo=proto.Repo(name=repo_name))
        res = self.stub.ListBranch(req, metadata=self.metadata)
        if hasattr(res, 'branch_info'):
            return res.branch_info
        return []

    def delete_branch(self, repo_name, branch_name):
        """
        Deletes a branch, but leaves the commits themselves intact. In other
        words, those commits can still be accessed via commit IDs and other
        branches they happen to be on.

        Params:
        * repo_name: The name of the repo.
        * branch_name: The name of the branch to delete.
        """
        res = proto.DeleteBranchRequest(branch=proto.Branch(
            repo=proto.Repo(name=repo_name),
            name=branch_name,
        ))
        self.stub.DeleteBranch(res, metadata=self.metadata)

    def put_file_bytes(self, commit, path, value, delimiter=proto.NONE,
                       target_file_datums=0, target_file_bytes=0, overwrite_index=None):
        """
        Uploads a binary bytes array as file(s) in a certain path.

        Params:
        * commit: A tuple, string, or Commit object representing the commit.
        * path: Path in the repo the file(s) will be written to.
        * value: The file contents as bytes, represented as a file-like
        object, bytestring, or iterator of bytestrings.
        * delimiter: Optional. causes data to be broken up into separate files
        with `path` as a prefix.
        * target_file_datums: Optional. Specifies the target number of datums
        in each written file. It may be lower if data does not split evenly,
        but will never be higher, unless the value is 0.
        * target_file_bytes: Specifies the target number of bytes in each
        written file, files may have more or fewer bytes than the target.
        """

        overwrite_index_proto = proto.OverwriteIndex(index=overwrite_index) if overwrite_index is not None else None

        if hasattr(value, "read"):
            def wrap(value):
                for i in itertools.count():
                    chunk = value.read(BUFFER_SIZE)

                    if len(chunk) == 0:
                        return

                    if i == 0:
                        yield proto.PutFileRequest(
                            file=proto.File(commit=commit_from(commit), path=path),
                            value=chunk,
                            delimiter=delimiter,
                            target_file_datums=target_file_datums,
                            target_file_bytes=target_file_bytes,
                            overwrite_index=overwrite_index_proto
                        )
                    else:
                        yield proto.PutFileRequest(value=chunk)
        elif isinstance(value, collections.Iterable) and not isinstance(value, (six.string_types, six.binary_type)):
            def wrap(value):
                for i, chunk in enumerate(value):
                    if i == 0:
                        yield proto.PutFileRequest(
                            file=proto.File(commit=commit_from(commit), path=path),
                            value=chunk,
                            delimiter=delimiter,
                            target_file_datums=target_file_datums,
                            target_file_bytes=target_file_bytes,
                            overwrite_index=overwrite_index_proto
                        )
                    else:
                        yield proto.PutFileRequest(value=chunk)
        else:
            def wrap(value):
                yield proto.PutFileRequest(
                    file=proto.File(commit=commit_from(commit), path=path),
                    value=value[:BUFFER_SIZE],
                    delimiter=delimiter,
                    target_file_datums=target_file_datums,
                    target_file_bytes=target_file_bytes,
                    overwrite_index=overwrite_index_proto
                )

                for i in range(BUFFER_SIZE, len(value), BUFFER_SIZE):
                    yield proto.PutFileRequest(
                        value=value[i:i + BUFFER_SIZE],
                        overwrite_index=overwrite_index_proto
                    )

        self.stub.PutFile(wrap(value), metadata=self.metadata)

    # NOTE: this is not a standard PFS function
    def put_file_url(self, commit, path, url, recursive=False):
        """
        Puts a file using the content found at a URL. The URL is sent to the
        server which performs the request.

        Params:
        * commit: A tuple, string, or Commit object representing the commit.
        * path: The path to the file.
        * url: The url of the file to put.
        * recursive: allow for recursive scraping of some types URLs for
        example on s3:// urls.
        """
        req = iter([
            proto.PutFileRequest(
                file=proto.File(commit=commit_from(commit), path=path),
                url=url,
                recursive=recursive
            )
        ])
        self.stub.PutFile(req, metadata=self.metadata)

    def get_file(self, commit, path, offset_bytes=0, size_bytes=0, extract_value=True):
        """
        Returns an iterator of the contents contents of a file at a specific
        Commit.

        Params:
        * commit: A tuple, string, or Commit object representing the commit.
        * path: The path of the file.
        * offset_bytes: Optional. specifies a number of bytes that should be
        skipped in the beginning of the file.
        * size_bytes: Optional. limits the total amount of data returned, note
        you will get fewer bytes than size if you pass a value larger than the
        size of the file. If size is set to 0 then all of the data will be
        returned.
        * extract_value: If True, then an ExtractValueIterator will be return,
        which will iterate over the bytes of the file. If False, then the
        protobuf response iterator will return.
        """
        req = proto.GetFileRequest(
            file=proto.File(commit=commit_from(commit), path=path),
            offset_bytes=offset_bytes,
            size_bytes=size_bytes
        )
        res = self.stub.GetFile(req, metadata=self.metadata)
        if extract_value:
            return ExtractValueIterator(res)
        return res

<<<<<<< HEAD
=======
    # NOTE: this is not a standard PFS function
    def get_files(self, commit, paths, recursive=False):
        """
        Returns the contents of a list of files at a specific Commit as a
        dictionary of file paths to data.

        Params:
        * commit: A tuple, string, or Commit object representing the commit.
        * paths: A list of paths to retrieve.
        * recursive: If True, will go into each directory in the list
        recursively.
        """
        filtered_file_infos = []
        for path in paths:
            fi = self.inspect_file(commit, path)
            if fi.file_type == proto.FILE:
                filtered_file_infos.append(fi)
            else:
                filtered_file_infos += self.list_file(commit, path, recursive=recursive)

        filtered_paths = [f.file.path for f in filtered_file_infos if f.file_type == proto.FILE]
        return {path: b''.join(self.get_file(commit, path)) for path in filtered_paths}

>>>>>>> 10b22dc8
    def inspect_file(self, commit, path):
        """
        Returns info about a specific file.

        Params:
        * commit: A tuple, string, or Commit object representing the commit.
        * path: Path to file.
        """
        req = proto.InspectFileRequest(file=proto.File(commit=commit_from(commit), path=path))
        res = self.stub.InspectFile(req, metadata=self.metadata)
        return res

    def list_file(self, commit, path, recursive=False, history=0, include_contents=False):
        """
        Lists the files in a directory.

        Params:
        * commit: A tuple, string, or Commit object representing the commit.
        * path: The path to the directory.
        * recursive: If True, continue listing the files for sub-directories.
        * history: number of historical "versions" to be returned (0 = none,
        -1 = all)
        * include_contents: If True, file contents are included
        """
        req = proto.ListFileRequest(
            file=proto.File(commit=commit_from(commit), path=path),
            history=history,
            full=include_contents,
        )

        for res in self.stub.ListFileStream(req, metadata=self.metadata):
            if recursive and res.file_info.file_type == proto.DIR:
                yield from self.list_file(
                    commit,
                    d.file.path,
                    recursive=recursive,
                    history=history,
                    include_contents=include_contents
                )
            else:
                yield res.file_info

    def glob_file(self, commit, pattern):
        req = proto.GlobFileRequest(commit=commit_from(commit), pattern=pattern)
        res = self.stub.GlobFile(req, metadata=self.metadata)
        if hasattr(res, 'file_info'):
            return res.file_info
        return []

    def delete_file(self, commit, path):
        """
        Deletes a file from a Commit. DeleteFile leaves a tombstone in the
        Commit, assuming the file isn't written to later attempting to get the
        file from the finished commit will result in not found error. The file
        will of course remain intact in the Commit's parent.

        Params:
        * commit: A tuple, string, or Commit object representing the commit.
        * path: The path to the file.
        """
        req = proto.DeleteFileRequest(file=proto.File(commit=commit_from(commit), path=path))
        self.stub.DeleteFile(req, metadata=self.metadata)

    def delete_all(self):
        req = proto.google_dot_protobuf_dot_empty__pb2.Empty()
        self.stub.DeleteAll(req, metadata=self.metadata)<|MERGE_RESOLUTION|>--- conflicted
+++ resolved
@@ -164,20 +164,7 @@
         req = proto.InspectCommitRequest(commit=commit_from(commit))
         return self.stub.InspectCommit(req, metadata=self.metadata)
 
-<<<<<<< HEAD
-=======
-    # NOTE: this is not a standard PFS function
-    def provenances_for_repo(self, repo_name):
-        provenances = {}
-        commits = self.list_commit(repo_name)
-        sorted_commits = [x[0] for x in
-                          sorted([(c.commit.id, c.finished.seconds) for c in commits], key=lambda x: x[1])]
-        for c in sorted_commits:
-            for p in c.provenance:
-                provenances[p.id] = c.commit.id
-        return provenances
-
->>>>>>> 10b22dc8
+
     def list_commit(self, repo_name, to_commit=None, from_commit=None, number=0):
         """
         Gets a list of CommitInfo objects.
@@ -406,32 +393,6 @@
             return ExtractValueIterator(res)
         return res
 
-<<<<<<< HEAD
-=======
-    # NOTE: this is not a standard PFS function
-    def get_files(self, commit, paths, recursive=False):
-        """
-        Returns the contents of a list of files at a specific Commit as a
-        dictionary of file paths to data.
-
-        Params:
-        * commit: A tuple, string, or Commit object representing the commit.
-        * paths: A list of paths to retrieve.
-        * recursive: If True, will go into each directory in the list
-        recursively.
-        """
-        filtered_file_infos = []
-        for path in paths:
-            fi = self.inspect_file(commit, path)
-            if fi.file_type == proto.FILE:
-                filtered_file_infos.append(fi)
-            else:
-                filtered_file_infos += self.list_file(commit, path, recursive=recursive)
-
-        filtered_paths = [f.file.path for f in filtered_file_infos if f.file_type == proto.FILE]
-        return {path: b''.join(self.get_file(commit, path)) for path in filtered_paths}
-
->>>>>>> 10b22dc8
     def inspect_file(self, commit, path):
         """
         Returns info about a specific file.
